/*
 * Copyright (C) 2015 hops.io.
 *
 * Licensed under the Apache License, Version 2.0 (the "License");
 * you may not use this file except in compliance with the License.
 * You may obtain a copy of the License at
 *
 *      http://www.apache.org/licenses/LICENSE-2.0
 *
 * Unless required by applicable law or agreed to in writing, software
 * distributed under the License is distributed on an "AS IS" BASIS,
 * WITHOUT WARRANTIES OR CONDITIONS OF ANY KIND, either express or implied.
 * See the License for the specific language governing permissions and
 * limitations under the License.
 */
package org.apache.hadoop.yarn.server.resourcemanager;

import io.hops.metadata.yarn.entity.ContainerId;
import io.hops.metadata.yarn.entity.ContainerStatus;
import io.hops.metadata.yarn.entity.FinishedApplications;
import io.hops.metadata.yarn.entity.JustLaunchedContainers;
import io.hops.metadata.yarn.entity.NextHeartbeat;
import io.hops.metadata.yarn.entity.Node;
import io.hops.metadata.yarn.entity.NodeHBResponse;
import io.hops.metadata.yarn.entity.PendingEvent;
import io.hops.metadata.yarn.entity.RMNode;
import io.hops.metadata.yarn.entity.RMNodeComps;
import io.hops.metadata.yarn.entity.Resource;
import io.hops.metadata.yarn.entity.UpdatedContainerInfo;
import java.util.ArrayList;
import java.util.List;
import java.util.concurrent.ArrayBlockingQueue;
import java.util.concurrent.BlockingQueue;
import java.util.concurrent.atomic.AtomicInteger;
import java.util.logging.Level;
import java.util.logging.Logger;
import org.apache.commons.logging.Log;
import org.apache.commons.logging.LogFactory;

/**
 *
 * @author sri
 */
public class NdbEventStreamingReceiver {

  //TODO move this to configuration and rename properly.
  private static final int experimentCapacity = 100000;

  public static BlockingQueue blockingQueue = new ArrayBlockingQueue(
          experimentCapacity);
  private static final Log LOG = LogFactory.getLog(
          NdbEventStreamingReceiver.class);

  private PendingEvent hopPendingEvent = null;
  private RMNode hopRMNode = null;
  private NextHeartbeat hopNextHeartbeat = null;
  private Node hopNode = null;
  private NodeHBResponse hopNodeHBResponse = null;
  private Resource hopResource = null;

  private List<JustLaunchedContainers> hopJustLaunchedContainersList = null;
  private List<UpdatedContainerInfo> hopUpdatedContainerInfoList = null;
  private List<ContainerId> hopContainerIdsToCleanList = null;
  private List<FinishedApplications> hopFinishedApplicationsList = null;
  private List<ContainerStatus> hopContainersStatusList = null;

  NdbEventStreamingReceiver() {
  }

  // building hoprmnode///////////////////////////
  private String hopRMNodeNodeId = "";
  private String hopRMNodeHostName = "";
  private int hopRMNodeCommandPort = 0;
  private int hopRMNodeHttpPort = 0;
  private String hopRMNodeNodeAddress = "";
  private String hopRMNodeHttpAddress = "";
  private String hopRMNodeHealthReport = "";
  private long hopRMNodelastHealthReportTime = 0;

  private String hopRMNodeCurrentState = "";
  private String hopRMNodeNodemanagerVersion = "";
  private int hopRMNodeOvercommittimeout = 0;
  private int hopRMNodeUciId = 0;
  private int hopRMNodePendingEventId = 0;

  public void setHopRMNodeNodeId(String hopRMNodeNodeId) {
    this.hopRMNodeNodeId = hopRMNodeNodeId;
  }

  public void setHopRMNodeHostName(String hopRMNodeHostName) {
    this.hopRMNodeHostName = hopRMNodeHostName;
  }

  public void setHopRMNodeCommandPort(int hopRMNodeCommandPort) {
    this.hopRMNodeCommandPort = hopRMNodeCommandPort;
  }

  public void setHopRMNodeHttpPort(int hopRMNodeHttpPort) {
    this.hopRMNodeHttpPort = hopRMNodeHttpPort;
  }

  public void setHopRMNodeNodeAddress(String hopRMNodeNodeAddress) {
    this.hopRMNodeNodeAddress = hopRMNodeNodeAddress;
  }

  public void setHopRMNodeHttpAddress(String hopRMNodeHttpAddress) {
    this.hopRMNodeHttpAddress = hopRMNodeHttpAddress;
  }

  public void setHopRMNodeHealthReport(String hopRMNodeHealthReport) {
    this.hopRMNodeHealthReport = hopRMNodeHealthReport;
  }

  public void setHopRMNodelastHealthReportTime(
          long hopRMNodelastHealthReportTime) {
    this.hopRMNodelastHealthReportTime = hopRMNodelastHealthReportTime;
  }

  public void setHopRMNodeCurrentState(String hopRMNodeCurrentState) {
    this.hopRMNodeCurrentState = hopRMNodeCurrentState;
  }

  public void setHopRMNodeNodemanagerVersion(String hopRMNodeNodemanagerVersion) {
    this.hopRMNodeNodemanagerVersion = hopRMNodeNodemanagerVersion;
  }

  public void setHopRMNodeOvercommittimeout(int hopRMNodeOvercommittimeout) {
    this.hopRMNodeOvercommittimeout = hopRMNodeOvercommittimeout;
  }

  public void setHopRMNodeUciId(int hopRMNodeUciId) {
    this.hopRMNodeUciId = hopRMNodeUciId;
  }

  public void setHopRMNodePendingEventId(int hopRMNodePendingEventId) {
    this.hopRMNodePendingEventId = hopRMNodePendingEventId;
  }

  public void buildHopRMNode() {
    hopRMNode = new RMNode(hopRMNodeNodeId, hopRMNodeHostName,
            hopRMNodeCommandPort, hopRMNodeHttpPort, hopRMNodeNodeAddress,
            hopRMNodeHttpAddress, hopRMNodeHealthReport,
            hopRMNodelastHealthReportTime, hopRMNodeCurrentState,
            hopRMNodeNodemanagerVersion, hopRMNodeOvercommittimeout,
            hopRMNodeUciId, hopRMNodePendingEventId);

  }

  //build hoppending event/////////////////////////
  private String hopPendingEventRmnodeId = "";
  private int hopPendingEventType = 0;
  private int hopPendingEventStatus = 0;
  //Used to order the events when retrieved by scheduler
  private int hopPendingEventId = 0;

  public void setHopPendingEventRmnodeId(String hopPendingEventRmnodeId) {
    this.hopPendingEventRmnodeId = hopPendingEventRmnodeId;
  }

  public void setHopPendingEventType(int hopPendingEventType) {
    this.hopPendingEventType = hopPendingEventType;
  }

  public void setHopPendingEventStatus(int hopPendingEventStatus) {
    this.hopPendingEventStatus = hopPendingEventStatus;
  }

  public void setHopPendingEventId(int hopPendingEventId) {
    this.hopPendingEventId = hopPendingEventId;
  }

  public void buildHopPendingEvent() {
    hopPendingEvent = new PendingEvent(hopPendingEventRmnodeId,
            hopPendingEventType, hopPendingEventStatus, hopPendingEventId);
  }

  /////build hop resource ////////////////////////////////////////////////////////////////
  private String hopResourceId = "";
  private int hopResourceType = 0;
  private int hopResourceParent = 0;
  private int hopResourceMemory = 0;
  private int hopResourceVirtualcores = 0;
  private int hopResourcePendingEventId = 0;

  public void setHopResourceId(String hopResourceId) {
    this.hopResourceId = hopResourceId;
  }

  public void setHopResourceType(int hopResourceType) {
    this.hopResourceType = hopResourceType;
  }

  public void setHopResourceParent(int hopResourceParent) {
    this.hopResourceParent = hopResourceParent;
  }

  public void setHopResourceMemory(int hopResourceMemory) {
    this.hopResourceMemory = hopResourceMemory;
  }

  public void setHopResourceVirtualcores(int hopResourceVirtualcores) {
    this.hopResourceVirtualcores = hopResourceVirtualcores;
  }

  public void setHopResourcePendingEventId(int hopResourcePendingEventId) {
    this.hopResourcePendingEventId = hopResourcePendingEventId;
  }

  public void buildHopResource() {
    hopResource
            = new Resource(hopResourceId, hopResourceType, hopResourceParent,
                    hopResourceMemory, hopResourceVirtualcores,
                    hopResourcePendingEventId);
  }

  ///build hopnode ///////////////////////////////////////////////////////
  private String hopNodeId = "";
  private String hopNodeName = "";
  private String hopNodeLocation = "";
  private int hopNodeLevel = 0;
  private String hopNodeParent = "";
  private int hopNodePendingEventId = 0;

  public void setHopNodeId(String hopNodeId) {
    this.hopNodeId = hopNodeId;
  }

  public void setHopNodeName(String hopNodeName) {
    this.hopNodeName = hopNodeName;
  }

  public void setHopNodeLocation(String hopNodeLocation) {
    this.hopNodeLocation = hopNodeLocation;
  }

  public void setHopNodeLevel(int hopNodeLevel) {
    this.hopNodeLevel = hopNodeLevel;
  }

  public void setHopNodeParent(String hopNodeParent) {
    this.hopNodeParent = hopNodeParent;
  }

  public void setHopNodePendingEventId(int hopNodePendingEventId) {
    this.hopNodePendingEventId = hopNodePendingEventId;
  }

  public void buildHopNode() {
    hopNode = new Node(hopNodeId, hopNodeName, hopNodeLocation, hopNodeLevel,
            hopNodeParent, hopNodePendingEventId);
  }

  ///list processing - just launched containers ///////////////////////////////////////
  public void buildHopJustLaunchedContainers() {
    hopJustLaunchedContainersList = new ArrayList<JustLaunchedContainers>();

  }

  private String hopJustLaunchedContainersRmnodeid = "";
  private String hopJustLaunchedContainersContainerid = "";
  private int hopJulstLaunchedContainersPendingId = 0;

  public void setHopUpdatedContainerInfoPendingId(
          int hopUpdatedContainerInfoPendingId) {
    this.hopUpdatedContainerInfoPendingId = hopUpdatedContainerInfoPendingId;
  }

  public void setHopJustLaunchedContainersRmnodeid(
          String hopJustLaunchedContainersRmnodeid) {
    this.hopJustLaunchedContainersRmnodeid = hopJustLaunchedContainersRmnodeid;
  }

  public void setHopJustLaunchedContainersContainerid(
          String hopJustLaunchedContainersContainerid) {
    this.hopJustLaunchedContainersContainerid
            = hopJustLaunchedContainersContainerid;
  }

  public void AddJustLaunchedContainers() {
    JustLaunchedContainers hopJustLaunchedContainers
            = new JustLaunchedContainers(hopJustLaunchedContainersRmnodeid,
                    hopJustLaunchedContainersContainerid);
    hopJustLaunchedContainersList.add(hopJustLaunchedContainers);
  }

  //// list building - hopupdatedcontainerinfo
  public void buildHopUpdatedContainerInfo() {
    hopUpdatedContainerInfoList = new ArrayList<UpdatedContainerInfo>();
  }

  private String hopUpdatedContainerInfoRmnodeid = "";
  private String hopUpdatedContainerInfoContainerId = "";
  private int hopUpdatedContainerInfoUpdatedContainerInfoId = 0;
  private int hopUpdatedContainerInfoPendingId = 0;

  public void setHopUpdatedContainerInfoRmnodeid(
          String hopUpdatedContainerInfoRmnodeid) {
    this.hopUpdatedContainerInfoRmnodeid = hopUpdatedContainerInfoRmnodeid;
  }

  public void setHopJulstLaunchedContainersPendingId(
          int hopJulstLaunchedContainersPendingId) {
    this.hopJulstLaunchedContainersPendingId
            = hopJulstLaunchedContainersPendingId;
  }

  public void setHopUpdatedContainerInfoContainerId(
          String hopUpdatedContainerInfoContainerId) {
    this.hopUpdatedContainerInfoContainerId = hopUpdatedContainerInfoContainerId;
  }

  public void setHopUpdatedContainerInfoUpdatedContainerInfoId(
          int hopUpdatedContainerInfoUpdatedContainerInfoId) {
    this.hopUpdatedContainerInfoUpdatedContainerInfoId
            = hopUpdatedContainerInfoUpdatedContainerInfoId;
  }

  public void AddHopUpdatedContainerInfo() {
    UpdatedContainerInfo hopUpdatedContainerInfo = new UpdatedContainerInfo(
            hopUpdatedContainerInfoRmnodeid, hopUpdatedContainerInfoContainerId,
            hopUpdatedContainerInfoUpdatedContainerInfoId,
            hopUpdatedContainerInfoPendingId);
    hopUpdatedContainerInfoList.add(hopUpdatedContainerInfo);
  }

  //// list building - build container status
  private String hopContainerStatusContainerid = "";
  private String hopContainerStatusState = "";
  private String hopContainerStatusDiagnostics = "";
  private int hopContainerStatusExitstatus = 0;
  private String hopContainerStatusRMNodeId = "";
  private int hopContainerStatusPendingId = 0;

  public void setHopContainerStatusContainerid(
          String hopContainerStatusContainerid) {
    this.hopContainerStatusContainerid = hopContainerStatusContainerid;
  }

  public void setHopContainerStatusState(String hopContainerStatusState) {
    this.hopContainerStatusState = hopContainerStatusState;
  }

  public void setHopContainerStatusPendingId(int hopContainerStatusPendingId) {
    this.hopContainerStatusPendingId = hopContainerStatusPendingId;
  }

  public void setHopContainerStatusDiagnostics(
          String hopContainerStatusDiagnostics) {
    this.hopContainerStatusDiagnostics = hopContainerStatusDiagnostics;
  }

  public void setHopContainerStatusExitstatus(int hopContainerStatusExitstatus) {
    this.hopContainerStatusExitstatus = hopContainerStatusExitstatus;
  }

  public void setHopContainerStatusRMNodeId(String hopContainerStatusRMNodeId) {
    this.hopContainerStatusRMNodeId = hopContainerStatusRMNodeId;
  }

  public void buildHopContainerStatus() {
    hopContainersStatusList = new ArrayList<ContainerStatus>();
  }

  public void AddHopContainerStatus() {
    ContainerStatus hopContainerStatus = new ContainerStatus(
            hopContainerStatusContainerid, hopContainerStatusState,
            hopContainerStatusDiagnostics, hopContainerStatusExitstatus,
            hopContainerStatusRMNodeId, hopContainerStatusPendingId);
    hopContainersStatusList.add(hopContainerStatus);
  }

  //This will be called by c++ shared library, libhopsndbevent.so
  public void onEventMethod() throws InterruptedException {
    RMNodeComps hopRMNodeBDBObject
            = new RMNodeComps(hopRMNode, hopNextHeartbeat, hopNode,
                    hopNodeHBResponse, hopResource,
                    hopPendingEvent, hopJustLaunchedContainersList,
                    hopUpdatedContainerInfoList, hopContainerIdsToCleanList,
                    hopFinishedApplicationsList, hopContainersStatusList,
                    hopPendingEvent.getId().getNodeId());
    LOG.debug("put event in queue: " + hopRMNodeBDBObject.getPendingEvent().
            getId() + " ; " + hopRMNodeBDBObject.getPendingEvent().getId().
            getNodeId());
    blockingQueue.put(hopRMNodeBDBObject);
  }

  // this two methods are using for multi-thread version from c++ library
  RMNodeComps buildCompositeClass() {
    return new RMNodeComps(hopRMNode, hopNextHeartbeat, hopNode,
            hopNodeHBResponse, hopResource,
            hopPendingEvent, hopJustLaunchedContainersList,
            hopUpdatedContainerInfoList, hopContainerIdsToCleanList,
            hopFinishedApplicationsList, hopContainersStatusList,
            hopPendingEvent.getId().getNodeId());
  }

  public void onEventMethodMultiThread(RMNodeComps hopCompObject) throws
          InterruptedException {
    blockingQueue.put(hopCompObject);
  }
<<<<<<< HEAD

=======
 
>>>>>>> 77b50fac
  public void resetObjects() {
    hopRMNode = null;
    hopNextHeartbeat = null;
    hopNode = null;
    hopNodeHBResponse = null;
    hopResource = null;
    hopPendingEvent = null;
    hopJustLaunchedContainersList = null;
    hopUpdatedContainerInfoList = null;
    hopContainerIdsToCleanList = null;
    hopFinishedApplicationsList = null;
    hopContainersStatusList = null;

  }
}<|MERGE_RESOLUTION|>--- conflicted
+++ resolved
@@ -398,11 +398,7 @@
           InterruptedException {
     blockingQueue.put(hopCompObject);
   }
-<<<<<<< HEAD
-
-=======
  
->>>>>>> 77b50fac
   public void resetObjects() {
     hopRMNode = null;
     hopNextHeartbeat = null;
