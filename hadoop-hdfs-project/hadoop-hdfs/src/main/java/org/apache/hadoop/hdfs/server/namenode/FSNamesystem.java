/**
 * Licensed to the Apache Software Foundation (ASF) under one
 * or more contributor license agreements.  See the NOTICE file
 * distributed with this work for additional information
 * regarding copyright ownership.  The ASF licenses this file
 * to you under the Apache License, Version 2.0 (the
 * "License"); you may not use this file except in compliance
 * with the License.  You may obtain a copy of the License at
 *
 *     http://www.apache.org/licenses/LICENSE-2.0
 *
 * Unless required by applicable law or agreed to in writing, software
 * distributed under the License is distributed on an "AS IS" BASIS,
 * WITHOUT WARRANTIES OR CONDITIONS OF ANY KIND, either express or implied.
 * See the License for the specific language governing permissions and
 * limitations under the License.
 */
package org.apache.hadoop.hdfs.server.namenode;

import com.google.common.annotations.VisibleForTesting;
import com.google.common.collect.ImmutableMap;
import com.google.common.collect.Lists;
import io.hops.common.IDsGeneratorFactory;
import io.hops.common.IDsMonitor;
import io.hops.common.INodeUtil;
import io.hops.erasure_coding.Codec;
import io.hops.erasure_coding.ErasureCodingManager;
import io.hops.exception.StorageCallPreventedException;
import io.hops.exception.StorageException;
import io.hops.exception.TransactionContextException;
import io.hops.leader_election.node.ActiveNode;
import io.hops.metadata.HdfsStorageFactory;
import io.hops.metadata.HdfsVariables;
import io.hops.metadata.hdfs.dal.BlockChecksumDataAccess;
import io.hops.metadata.hdfs.dal.EncodingStatusDataAccess;
import io.hops.metadata.hdfs.dal.INodeAttributesDataAccess;
import io.hops.metadata.hdfs.dal.INodeDataAccess;
import io.hops.metadata.hdfs.dal.SafeBlocksDataAccess;
import io.hops.metadata.hdfs.dal.SizeLogDataAccess;
import io.hops.metadata.hdfs.entity.BlockChecksum;
import io.hops.metadata.hdfs.entity.EncodingPolicy;
import io.hops.metadata.hdfs.entity.EncodingStatus;
import io.hops.metadata.hdfs.entity.INodeIdentifier;
import io.hops.metadata.hdfs.entity.MetadataLogEntry;
import io.hops.metadata.hdfs.entity.ProjectedINode;
import io.hops.metadata.hdfs.entity.SizeLogEntry;
import io.hops.metadata.hdfs.entity.SubTreeOperation;
import io.hops.resolvingcache.Cache;
import io.hops.transaction.EntityManager;
import io.hops.transaction.handler.EncodingStatusOperationType;
import io.hops.transaction.handler.HDFSOperationType;
import io.hops.transaction.handler.HopsTransactionalRequestHandler;
import io.hops.transaction.handler.LightWeightRequestHandler;
import io.hops.transaction.lock.LockFactory;
import io.hops.transaction.lock.TransactionLockTypes.INodeLockType;
import io.hops.transaction.lock.TransactionLockTypes.INodeResolveType;
import io.hops.transaction.lock.TransactionLockTypes.LockType;
import io.hops.transaction.lock.TransactionLocks;
import org.apache.commons.logging.Log;
import org.apache.commons.logging.LogFactory;
import org.apache.hadoop.HadoopIllegalArgumentException;
import org.apache.hadoop.classification.InterfaceAudience;
import org.apache.hadoop.conf.Configuration;
import org.apache.hadoop.fs.ContentSummary;
import org.apache.hadoop.fs.CreateFlag;
import org.apache.hadoop.fs.FileAlreadyExistsException;
import org.apache.hadoop.fs.FileStatus;
import org.apache.hadoop.fs.FsServerDefaults;
import org.apache.hadoop.fs.InvalidPathException;
import org.apache.hadoop.fs.Options;
import org.apache.hadoop.fs.Options.Rename;
import org.apache.hadoop.fs.ParentNotDirectoryException;
import org.apache.hadoop.fs.Path;
import org.apache.hadoop.fs.UnresolvedLinkException;
import org.apache.hadoop.fs.permission.FsAction;
import org.apache.hadoop.fs.permission.FsPermission;
import org.apache.hadoop.fs.permission.PermissionStatus;
import org.apache.hadoop.hdfs.DFSConfigKeys;
import org.apache.hadoop.hdfs.DFSUtil;
import org.apache.hadoop.hdfs.HdfsConfiguration;
import org.apache.hadoop.hdfs.protocol.AlreadyBeingCreatedException;
import org.apache.hadoop.hdfs.protocol.Block;
import org.apache.hadoop.hdfs.protocol.BlockStoragePolicy;
import org.apache.hadoop.hdfs.protocol.ClientProtocol;
import org.apache.hadoop.hdfs.protocol.DatanodeID;
import org.apache.hadoop.hdfs.protocol.DatanodeInfo;
import org.apache.hadoop.hdfs.protocol.DirectoryListing;
import org.apache.hadoop.hdfs.protocol.ExtendedBlock;
import org.apache.hadoop.hdfs.protocol.HdfsConstants;
import org.apache.hadoop.hdfs.protocol.HdfsConstants.DatanodeReportType;
import org.apache.hadoop.hdfs.protocol.HdfsConstants.SafeModeAction;
import org.apache.hadoop.hdfs.protocol.HdfsFileStatus;
import org.apache.hadoop.hdfs.protocol.LocatedBlock;
import org.apache.hadoop.hdfs.protocol.LocatedBlocks;
import org.apache.hadoop.hdfs.protocol.QuotaExceededException;
import org.apache.hadoop.hdfs.protocol.RecoveryInProgressException;
import org.apache.hadoop.hdfs.protocol.datatransfer.ReplaceDatanodeOnFailure;
import org.apache.hadoop.hdfs.security.token.block.BlockTokenSecretManager;
import org.apache.hadoop.hdfs.security.token.block.BlockTokenSecretManager.AccessMode;
import org.apache.hadoop.hdfs.security.token.delegation.DelegationTokenIdentifier;
import org.apache.hadoop.hdfs.security.token.delegation.DelegationTokenSecretManager;
import org.apache.hadoop.hdfs.server.blockmanagement.BlockInfo;
import org.apache.hadoop.hdfs.server.blockmanagement.BlockInfoUnderConstruction;
import org.apache.hadoop.hdfs.server.blockmanagement.BlockManager;
import org.apache.hadoop.hdfs.server.blockmanagement.BlockPlacementPolicyDefault;
import org.apache.hadoop.hdfs.server.blockmanagement.BlockStoragePolicySuite;
import org.apache.hadoop.hdfs.server.blockmanagement.DatanodeDescriptor;
import org.apache.hadoop.hdfs.server.blockmanagement.DatanodeManager;
import org.apache.hadoop.hdfs.server.blockmanagement.DatanodeStatistics;
import org.apache.hadoop.hdfs.server.blockmanagement.DatanodeStorageInfo;
import org.apache.hadoop.hdfs.server.blockmanagement.MutableBlockCollection;
import org.apache.hadoop.hdfs.server.common.HdfsServerConstants.BlockUCState;
import org.apache.hadoop.hdfs.server.common.HdfsServerConstants.StartupOption;
import org.apache.hadoop.hdfs.server.common.Storage;
import org.apache.hadoop.hdfs.server.common.StorageInfo;
import org.apache.hadoop.hdfs.server.namenode.metrics.FSNamesystemMBean;
import org.apache.hadoop.hdfs.server.namenode.metrics.NameNodeMetrics;
import org.apache.hadoop.hdfs.server.namenode.web.resources.NamenodeWebHdfsMethods;
import org.apache.hadoop.hdfs.server.protocol.DatanodeCommand;
import org.apache.hadoop.hdfs.server.protocol.DatanodeRegistration;
import org.apache.hadoop.hdfs.server.protocol.DatanodeStorageReport;
import org.apache.hadoop.hdfs.server.protocol.HeartbeatResponse;
import org.apache.hadoop.hdfs.server.protocol.NamespaceInfo;
import org.apache.hadoop.hdfs.server.protocol.StorageReport;
import org.apache.hadoop.io.IOUtils;
import org.apache.hadoop.io.Text;
import org.apache.hadoop.ipc.Server;
import org.apache.hadoop.ipc.StandbyException;
import org.apache.hadoop.metrics2.annotation.Metric;
import org.apache.hadoop.metrics2.annotation.Metrics;
import org.apache.hadoop.metrics2.lib.DefaultMetricsSystem;
import org.apache.hadoop.metrics2.util.MBeans;
import org.apache.hadoop.net.NetworkTopology;
import org.apache.hadoop.net.Node;
import org.apache.hadoop.security.AccessControlException;
import org.apache.hadoop.security.UserGroupInformation;
import org.apache.hadoop.security.UserGroupInformation.AuthenticationMethod;
import org.apache.hadoop.security.token.SecretManager.InvalidToken;
import org.apache.hadoop.security.token.Token;
import org.apache.hadoop.security.token.delegation.DelegationKey;
import org.apache.hadoop.util.Daemon;
import org.apache.hadoop.util.DataChecksum;
import org.apache.hadoop.util.Time;
import org.apache.hadoop.util.VersionInfo;
import org.mortbay.util.ajax.JSON;

import javax.management.NotCompliantMBeanException;
import javax.management.ObjectName;
import javax.management.StandardMBean;
import java.io.ByteArrayInputStream;
import java.io.DataInputStream;
import java.io.DataOutputStream;
import java.io.FileNotFoundException;
import java.io.IOException;
import java.lang.management.ManagementFactory;
import java.net.InetAddress;
import java.util.ArrayList;
import java.util.Arrays;
import java.util.Collection;
import java.util.Collections;
import java.util.Date;
import java.util.EnumSet;
import java.util.HashMap;
import java.util.HashSet;
import java.util.Iterator;
import java.util.LinkedList;
import java.util.List;
import java.util.Map;
import java.util.Set;
import java.util.StringTokenizer;
import java.util.concurrent.Callable;
import java.util.concurrent.ExecutorService;
import java.util.concurrent.Executors;
import java.util.concurrent.Future;
import java.util.concurrent.TimeUnit;

import static io.hops.transaction.lock.LockFactory.BLK;
import static io.hops.transaction.lock.LockFactory.getInstance;
import io.hops.transaction.lock.SubtreeLockedException;
import static org.apache.hadoop.fs.CommonConfigurationKeysPublic.FS_TRASH_INTERVAL_DEFAULT;
import static org.apache.hadoop.fs.CommonConfigurationKeysPublic.FS_TRASH_INTERVAL_KEY;
import static org.apache.hadoop.fs.CommonConfigurationKeysPublic.IO_FILE_BUFFER_SIZE_DEFAULT;
import static org.apache.hadoop.fs.CommonConfigurationKeysPublic.IO_FILE_BUFFER_SIZE_KEY;
import static org.apache.hadoop.hdfs.DFSConfigKeys.DFS_BLOCK_SIZE_DEFAULT;
import static org.apache.hadoop.hdfs.DFSConfigKeys.DFS_BLOCK_SIZE_KEY;
import static org.apache.hadoop.hdfs.DFSConfigKeys.DFS_BYTES_PER_CHECKSUM_DEFAULT;
import static org.apache.hadoop.hdfs.DFSConfigKeys.DFS_BYTES_PER_CHECKSUM_KEY;
import static org.apache.hadoop.hdfs.DFSConfigKeys.DFS_CHECKSUM_TYPE_DEFAULT;
import static org.apache.hadoop.hdfs.DFSConfigKeys.DFS_CHECKSUM_TYPE_KEY;
import static org.apache.hadoop.hdfs.DFSConfigKeys.DFS_CLIENT_WRITE_PACKET_SIZE_DEFAULT;
import static org.apache.hadoop.hdfs.DFSConfigKeys.DFS_CLIENT_WRITE_PACKET_SIZE_KEY;
import static org.apache.hadoop.hdfs.DFSConfigKeys.DFS_ENCRYPT_DATA_TRANSFER_DEFAULT;
import static org.apache.hadoop.hdfs.DFSConfigKeys.DFS_ENCRYPT_DATA_TRANSFER_KEY;
import static org.apache.hadoop.hdfs.DFSConfigKeys.DFS_LEGACY_CONTENT_SUMMARY_ENABLE_DEFAULT;
import static org.apache.hadoop.hdfs.DFSConfigKeys.DFS_LEGACY_CONTENT_SUMMARY_ENABLE_KEY;
import static org.apache.hadoop.hdfs.DFSConfigKeys.DFS_LEGACY_DELETE_ENABLE_DEFAULT;
import static org.apache.hadoop.hdfs.DFSConfigKeys.DFS_LEGACY_DELETE_ENABLE_KEY;
import static org.apache.hadoop.hdfs.DFSConfigKeys.DFS_LEGACY_RENAME_ENABLE_DEFAULT;
import static org.apache.hadoop.hdfs.DFSConfigKeys.DFS_LEGACY_RENAME_ENABLE_KEY;
import static org.apache.hadoop.hdfs.DFSConfigKeys.DFS_LEGACY_SET_QUOTA_ENABLE_DEFAULT;
import static org.apache.hadoop.hdfs.DFSConfigKeys.DFS_LEGACY_SET_QUOTA_ENABLE_KEY;
import static org.apache.hadoop.hdfs.DFSConfigKeys.DFS_NAMENODE_ACCESSTIME_PRECISION_KEY;
import static org.apache.hadoop.hdfs.DFSConfigKeys.DFS_NAMENODE_AUDIT_LOGGERS_KEY;
import static org.apache.hadoop.hdfs.DFSConfigKeys.DFS_NAMENODE_DEFAULT_AUDIT_LOGGER_NAME;
import static org.apache.hadoop.hdfs.DFSConfigKeys.DFS_NAMENODE_DELEGATION_KEY_UPDATE_INTERVAL_DEFAULT;
import static org.apache.hadoop.hdfs.DFSConfigKeys.DFS_NAMENODE_DELEGATION_KEY_UPDATE_INTERVAL_KEY;
import static org.apache.hadoop.hdfs.DFSConfigKeys.DFS_NAMENODE_DELEGATION_TOKEN_ALWAYS_USE_DEFAULT;
import static org.apache.hadoop.hdfs.DFSConfigKeys.DFS_NAMENODE_DELEGATION_TOKEN_ALWAYS_USE_KEY;
import static org.apache.hadoop.hdfs.DFSConfigKeys.DFS_NAMENODE_DELEGATION_TOKEN_MAX_LIFETIME_DEFAULT;
import static org.apache.hadoop.hdfs.DFSConfigKeys.DFS_NAMENODE_DELEGATION_TOKEN_MAX_LIFETIME_KEY;
import static org.apache.hadoop.hdfs.DFSConfigKeys.DFS_NAMENODE_DELEGATION_TOKEN_RENEW_INTERVAL_DEFAULT;
import static org.apache.hadoop.hdfs.DFSConfigKeys.DFS_NAMENODE_DELEGATION_TOKEN_RENEW_INTERVAL_KEY;
import static org.apache.hadoop.hdfs.DFSConfigKeys.DFS_NAMENODE_MAX_OBJECTS_DEFAULT;
import static org.apache.hadoop.hdfs.DFSConfigKeys.DFS_NAMENODE_MAX_OBJECTS_KEY;
import static org.apache.hadoop.hdfs.DFSConfigKeys.DFS_NAMENODE_REPLICATION_MIN_DEFAULT;
import static org.apache.hadoop.hdfs.DFSConfigKeys.DFS_NAMENODE_REPLICATION_MIN_KEY;
import static org.apache.hadoop.hdfs.DFSConfigKeys.DFS_NAMENODE_REPL_QUEUE_THRESHOLD_PCT_KEY;
import static org.apache.hadoop.hdfs.DFSConfigKeys.DFS_NAMENODE_RESOURCE_CHECK_INTERVAL_DEFAULT;
import static org.apache.hadoop.hdfs.DFSConfigKeys.DFS_NAMENODE_RESOURCE_CHECK_INTERVAL_KEY;
import static org.apache.hadoop.hdfs.DFSConfigKeys.DFS_NAMENODE_SAFEMODE_EXTENSION_KEY;
import static org.apache.hadoop.hdfs.DFSConfigKeys.DFS_NAMENODE_SAFEMODE_MIN_DATANODES_DEFAULT;
import static org.apache.hadoop.hdfs.DFSConfigKeys.DFS_NAMENODE_SAFEMODE_MIN_DATANODES_KEY;
import static org.apache.hadoop.hdfs.DFSConfigKeys.DFS_NAMENODE_SAFEMODE_THRESHOLD_PCT_DEFAULT;
import static org.apache.hadoop.hdfs.DFSConfigKeys.DFS_NAMENODE_SAFEMODE_THRESHOLD_PCT_KEY;
import static org.apache.hadoop.hdfs.DFSConfigKeys.DFS_PERMISSIONS_ENABLED_DEFAULT;
import static org.apache.hadoop.hdfs.DFSConfigKeys.DFS_PERMISSIONS_ENABLED_KEY;
import static org.apache.hadoop.hdfs.DFSConfigKeys.DFS_PERMISSIONS_SUPERUSERGROUP_DEFAULT;
import static org.apache.hadoop.hdfs.DFSConfigKeys.DFS_PERMISSIONS_SUPERUSERGROUP_KEY;
import static org.apache.hadoop.hdfs.DFSConfigKeys.DFS_PERSIST_BLOCKS_DEFAULT;
import static org.apache.hadoop.hdfs.DFSConfigKeys.DFS_PERSIST_BLOCKS_KEY;
import static org.apache.hadoop.hdfs.DFSConfigKeys.DFS_REPLICATION_DEFAULT;
import static org.apache.hadoop.hdfs.DFSConfigKeys.DFS_REPLICATION_KEY;
import static org.apache.hadoop.hdfs.DFSConfigKeys.DFS_SUBTREE_EXECUTOR_LIMIT_DEFAULT;
import static org.apache.hadoop.hdfs.DFSConfigKeys.DFS_SUBTREE_EXECUTOR_LIMIT_KEY;
import static org.apache.hadoop.hdfs.DFSConfigKeys.DFS_SUPPORT_APPEND_DEFAULT;
import static org.apache.hadoop.hdfs.DFSConfigKeys.DFS_SUPPORT_APPEND_KEY;
import static org.apache.hadoop.util.Time.now;

/**
 * ************************************************
 * FSNamesystem does the actual bookkeeping work for the
 * DataNode.
 * <p/>
 * It tracks several important tables.
 * <p/>
 * 1)  valid fsname --> blocklist  (kept on disk, logged)
 * 2)  Set of all valid blocks (inverted #1)
 * 3)  block --> machinelist (kept in memory, rebuilt dynamically from reports)
 * 4)  machine --> blocklist (inverted #2)
 * 5)  LRU cache of updated-heartbeat machines
 * *************************************************
 */
@InterfaceAudience.Private
@Metrics(context = "dfs")
public class FSNamesystem
    implements Namesystem, FSClusterStats, FSNamesystemMBean, NameNodeMXBean {
  public static final Log LOG = LogFactory.getLog(FSNamesystem.class);

  private static final ThreadLocal<StringBuilder> auditBuffer =
      new ThreadLocal<StringBuilder>() {
        @Override
        protected StringBuilder initialValue() {
          return new StringBuilder();
        }
      };

  private boolean isAuditEnabled() {
    return !isDefaultAuditLogger || auditLog.isInfoEnabled();
  }

  private HdfsFileStatus getAuditFileInfo(String path, boolean resolveSymlink)
      throws IOException, StorageException {
    return (isAuditEnabled() && isExternalInvocation()) ?
        dir.getFileInfo(path, resolveSymlink) : null;
  }
  
  private void logAuditEvent(boolean succeeded, String cmd, String src)
      throws IOException {
    logAuditEvent(succeeded, cmd, src, null, null);
  }
  
  private void logAuditEvent(boolean succeeded, String cmd, String src,
      String dst, HdfsFileStatus stat) throws IOException {
    if (isAuditEnabled() && isExternalInvocation()) {
      logAuditEvent(succeeded, getRemoteUser(), getRemoteIp(), cmd, src, dst,
          stat);
    }
  }

  private void logAuditEvent(boolean succeeded, UserGroupInformation ugi,
      InetAddress addr, String cmd, String src, String dst,
      HdfsFileStatus stat) {
    FileStatus status = null;
    if (stat != null) {
      Path symlink = stat.isSymlink() ? new Path(stat.getSymlink()) : null;
      Path path = dst != null ? new Path(dst) : new Path(src);
      status =
          new FileStatus(stat.getLen(), stat.isDir(), stat.getReplication(),
              stat.getBlockSize(), stat.getModificationTime(),
              stat.getAccessTime(), stat.getPermission(), stat.getOwner(),
              stat.getGroup(), symlink, path);
    }
    for (AuditLogger logger : auditLoggers) {
      logger.logAuditEvent(succeeded, ugi.toString(), addr, cmd, src, dst,
          status);
    }
  }

  /**
   * Logger for audit events, noting successful FSNamesystem operations. Emits
   * to FSNamesystem.audit at INFO. Each event causes a set of tab-separated
   * <code>key=value</code> pairs to be written for the following properties:
   * <code>
   * ugi=&lt;ugi in RPC&gt;
   * ip=&lt;remote IP&gt;
   * cmd=&lt;command&gt;
   * src=&lt;src path&gt;
   * dst=&lt;dst path (optional)&gt;
   * perm=&lt;permissions (optional)&gt;
   * </code>
   */
  public static final Log auditLog =
      LogFactory.getLog(FSNamesystem.class.getName() + ".audit");

  static final int DEFAULT_MAX_CORRUPT_FILEBLOCKS_RETURNED = 100;
  static int BLOCK_DELETION_INCREMENT = 1000;

  private final boolean isPermissionEnabled;
  private final boolean persistBlocks;
  private final UserGroupInformation fsOwner;
  private final String fsOwnerShortUserName;
  private final String supergroup;

  // Scan interval is not configurable.
  private static final long DELEGATION_TOKEN_REMOVER_SCAN_INTERVAL =
      TimeUnit.MILLISECONDS.convert(1, TimeUnit.HOURS);
  final DelegationTokenSecretManager dtSecretManager;
  private final boolean alwaysUseDelegationTokensForTests;
  
  // Tracks whether the default audit logger is the only configured audit
  // logger; this allows isAuditEnabled() to return false in case the
  // underlying logger is disabled, and avoid some unnecessary work.
  private final boolean isDefaultAuditLogger;
  private final List<AuditLogger> auditLoggers;

  /**
   * The namespace tree.
   */
  FSDirectory dir;
  private final BlockManager blockManager;
  private final DatanodeStatistics datanodeStatistics;

  // Block pool ID used by this namenode
  //HOP mmade it final and now its value is read from the config file. all namenode should have same block pool id
  private final String blockPoolId;


  final LeaseManager leaseManager = new LeaseManager(this);

  Daemon smmthread = null;  // SafeModeMonitor thread
  
  Daemon nnrmthread = null; // NamenodeResourceMonitor thread

  private volatile boolean hasResourcesAvailable = true; //HOP. yes we have huge namespace
  private volatile boolean fsRunning = true;
  
  /**
   * The start time of the namesystem.
   */
  private final long startTime = now();

  /**
   * The interval of namenode checking for the disk space availability
   */
  private final long resourceRecheckInterval;

  private final FsServerDefaults serverDefaults;
  private final boolean supportAppends;
  private final ReplaceDatanodeOnFailure dtpReplaceDatanodeOnFailure;

  private volatile SafeModeInfo safeMode;  // safe mode information

  private final long maxFsObjects;          // maximum number of fs objects

  // precision of access times.
  private final long accessTimePrecision;

  private NameNode nameNode;
  private final Configuration conf;
  private final QuotaUpdateManager quotaUpdateManager;
  private final boolean legacyDeleteEnabled;
  private final boolean legacyRenameEnabled;
  private final boolean legacyContentSummaryEnabled;
  private final boolean legacySetQuotaEnabled;

  private final ExecutorService subtreeOperationsExecutor;
  private final boolean erasureCodingEnabled;
  private final ErasureCodingManager erasureCodingManager;

  /**
   * Clear all loaded data
   */
  void clear() throws IOException {
    dir.reset();
    dtSecretManager.reset();
    leaseManager.removeAllLeases();
  }

  @VisibleForTesting
  LeaseManager getLeaseManager() {
    return leaseManager;
  }

  /**
   * Instantiates an FSNamesystem loaded from the image and edits
   * directories specified in the passed Configuration.
   *
   * @param conf
   *     the Configuration which specifies the storage directories
   *     from which to load
   * @return an FSNamesystem which contains the loaded namespace
   * @throws IOException
   *     if loading fails
   */
  public static FSNamesystem loadFromDisk(Configuration conf, NameNode namenode)
      throws IOException {

    FSNamesystem namesystem = new FSNamesystem(conf, namenode);
    StartupOption startOpt = NameNode.getStartupOption(conf);
    if (startOpt == StartupOption.RECOVER) {
      namesystem.setSafeMode(SafeModeAction.SAFEMODE_ENTER);
    }

    long loadStart = now();

    namesystem.dir
        .imageLoadComplete();     //HOP: this function was called inside the  namesystem.loadFSImage(...) which is commented out

    long timeTakenToLoadFSImage = now() - loadStart;
    LOG.info(
        "Finished loading FSImage in " + timeTakenToLoadFSImage + " msecs");
    NameNodeMetrics nnMetrics = NameNode.getNameNodeMetrics();
    if (nnMetrics != null) {
      nnMetrics.setFsImageLoadTime((int) timeTakenToLoadFSImage);
    }
    return namesystem;
  }

  /**
   * Create an FSNamesystem.
   *
   * @param conf
   *     configuration
   * @param namenode
   *     the namenode
   * @throws IOException
   *      on bad configuration
   */
  FSNamesystem(Configuration conf, NameNode namenode) throws IOException {
    try {
      this.conf = conf;
      this.nameNode = namenode;
      resourceRecheckInterval =
          conf.getLong(DFS_NAMENODE_RESOURCE_CHECK_INTERVAL_KEY,
              DFS_NAMENODE_RESOURCE_CHECK_INTERVAL_DEFAULT);

      this.blockManager = new BlockManager(this, this, conf);
      this.erasureCodingEnabled =
          ErasureCodingManager.isErasureCodingEnabled(conf);
      this.erasureCodingManager = new ErasureCodingManager(this, conf);
      this.datanodeStatistics =
          blockManager.getDatanodeManager().getDatanodeStatistics();

      this.fsOwner = UserGroupInformation.getCurrentUser();
      this.fsOwnerShortUserName = fsOwner.getShortUserName();
      this.supergroup = conf.get(DFS_PERMISSIONS_SUPERUSERGROUP_KEY,
          DFS_PERMISSIONS_SUPERUSERGROUP_DEFAULT);
      this.isPermissionEnabled = conf.getBoolean(DFS_PERMISSIONS_ENABLED_KEY,
          DFS_PERMISSIONS_ENABLED_DEFAULT);

      blockPoolId = StorageInfo.getStorageInfoFromDB().getBlockPoolId();
      blockManager.setBlockPoolId(blockPoolId);
      hopSpecificInitialization(conf);
      this.quotaUpdateManager = new QuotaUpdateManager(this, conf);
      legacyDeleteEnabled = conf.getBoolean(DFS_LEGACY_DELETE_ENABLE_KEY,
          DFS_LEGACY_DELETE_ENABLE_DEFAULT);
      legacyRenameEnabled = conf.getBoolean(DFS_LEGACY_RENAME_ENABLE_KEY,
          DFS_LEGACY_RENAME_ENABLE_DEFAULT);
      legacyContentSummaryEnabled =
          conf.getBoolean(DFS_LEGACY_CONTENT_SUMMARY_ENABLE_KEY,
              DFS_LEGACY_CONTENT_SUMMARY_ENABLE_DEFAULT);
      legacySetQuotaEnabled = conf.getBoolean(DFS_LEGACY_SET_QUOTA_ENABLE_KEY,
          DFS_LEGACY_SET_QUOTA_ENABLE_DEFAULT);
      subtreeOperationsExecutor = Executors.newFixedThreadPool(
          conf.getInt(DFS_SUBTREE_EXECUTOR_LIMIT_KEY,
              DFS_SUBTREE_EXECUTOR_LIMIT_DEFAULT));

      
      LOG.info("fsOwner             = " + fsOwner);
      LOG.info("supergroup          = " + supergroup);
      LOG.info("isPermissionEnabled = " + isPermissionEnabled);

      final boolean persistBlocks =
          conf.getBoolean(DFS_PERSIST_BLOCKS_KEY, DFS_PERSIST_BLOCKS_DEFAULT);
      this.persistBlocks = persistBlocks;

      // Get the checksum type from config
      String checksumTypeStr =
          conf.get(DFS_CHECKSUM_TYPE_KEY, DFS_CHECKSUM_TYPE_DEFAULT);
      DataChecksum.Type checksumType;
      try {
        checksumType = DataChecksum.Type.valueOf(checksumTypeStr);
      } catch (IllegalArgumentException iae) {
        throw new IOException(
            "Invalid checksum type in " + DFS_CHECKSUM_TYPE_KEY + ": " +
                checksumTypeStr);
      }

      this.serverDefaults = new FsServerDefaults(
          conf.getLongBytes(DFS_BLOCK_SIZE_KEY, DFS_BLOCK_SIZE_DEFAULT),
          conf.getInt(DFS_BYTES_PER_CHECKSUM_KEY,
              DFS_BYTES_PER_CHECKSUM_DEFAULT),
          conf.getInt(DFS_CLIENT_WRITE_PACKET_SIZE_KEY,
              DFS_CLIENT_WRITE_PACKET_SIZE_DEFAULT),
          (short) conf.getInt(DFS_REPLICATION_KEY, DFS_REPLICATION_DEFAULT),
          conf.getInt(IO_FILE_BUFFER_SIZE_KEY, IO_FILE_BUFFER_SIZE_DEFAULT),
          conf.getBoolean(DFS_ENCRYPT_DATA_TRANSFER_KEY,
              DFS_ENCRYPT_DATA_TRANSFER_DEFAULT),
          conf.getLong(FS_TRASH_INTERVAL_KEY, FS_TRASH_INTERVAL_DEFAULT),
          checksumType);
      
      this.maxFsObjects = conf.getLong(DFS_NAMENODE_MAX_OBJECTS_KEY,
          DFS_NAMENODE_MAX_OBJECTS_DEFAULT);

      this.accessTimePrecision =
          conf.getLong(DFS_NAMENODE_ACCESSTIME_PRECISION_KEY, 0);
      this.supportAppends =
          conf.getBoolean(DFS_SUPPORT_APPEND_KEY, DFS_SUPPORT_APPEND_DEFAULT);
      LOG.info("Append Enabled: " + supportAppends);

      this.dtpReplaceDatanodeOnFailure = ReplaceDatanodeOnFailure.get(conf);

      
      // For testing purposes, allow the DT secret manager to be started regardless
      // of whether security is enabled.
      alwaysUseDelegationTokensForTests =
          conf.getBoolean(DFS_NAMENODE_DELEGATION_TOKEN_ALWAYS_USE_KEY,
              DFS_NAMENODE_DELEGATION_TOKEN_ALWAYS_USE_DEFAULT);

      this.dtSecretManager = createDelegationTokenSecretManager(conf);
      this.dir = new FSDirectory(this, conf);
      this.safeMode = new SafeModeInfo(conf);
      this.auditLoggers = initAuditLoggers(conf);
      this.isDefaultAuditLogger = auditLoggers.size() == 1 &&
          auditLoggers.get(0) instanceof DefaultAuditLogger;
    } catch (IOException e) {
      LOG.error(getClass().getSimpleName() + " initialization failed.", e);
      close();
      throw e;
    } catch (RuntimeException re) {
      LOG.error(getClass().getSimpleName() + " initialization failed.", re);
      close();
      throw re;
    }
  }

  private List<AuditLogger> initAuditLoggers(Configuration conf) {
    // Initialize the custom access loggers if configured.
    Collection<String> alClasses =
        conf.getStringCollection(DFS_NAMENODE_AUDIT_LOGGERS_KEY);
    List<AuditLogger> auditLoggers = Lists.newArrayList();
    if (alClasses != null && !alClasses.isEmpty()) {
      for (String className : alClasses) {
        try {
          AuditLogger logger;
          if (DFS_NAMENODE_DEFAULT_AUDIT_LOGGER_NAME.equals(className)) {
            logger = new DefaultAuditLogger();
          } else {
            logger = (AuditLogger) Class.forName(className).newInstance();
          }
          logger.initialize(conf);
          auditLoggers.add(logger);
        } catch (RuntimeException re) {
          throw re;
        } catch (Exception e) {
          throw new RuntimeException(e);
        }
      }
    }

    // Make sure there is at least one logger installed.
    if (auditLoggers.isEmpty()) {
      auditLoggers.add(new DefaultAuditLogger());
    }
    return auditLoggers;
  }

  private void startSecretManager() {
    if (dtSecretManager != null) {
      try {
        dtSecretManager.startThreads();
      } catch (IOException e) {
        // Inability to start secret manager
        // can't be recovered from.
        throw new RuntimeException(e);
      }
    }
  }
  
  private void startSecretManagerIfNecessary() throws IOException {
    boolean shouldRun = shouldUseDelegationTokens() && !isInSafeMode();
    boolean running = dtSecretManager.isRunning();
    if (shouldRun && !running) {
      startSecretManager();
    }
  }

  private void stopSecretManager() {
    if (dtSecretManager != null) {
      dtSecretManager.stopThreads();
    }
  }
  
  /**
   * Start services common
   *      configuration
   *
   * @param conf
   * @throws IOException
   */
  void startCommonServices(Configuration conf) throws IOException {
    this.registerMBean(); // register the MBean for the FSNamesystemState
    IDsMonitor.getInstance().start();
    if (isClusterInSafeMode()) {
      assert safeMode != null && !safeMode.isPopulatingReplQueues();
      setBlockTotal();
      performPendingSafeModeOperation();
    }
    blockManager.activate(conf);
    if (dir.isQuotaEnabled()) {
      quotaUpdateManager.activate();
    }
    
    registerMXBean();
    DefaultMetricsSystem.instance().register(this);
  }
  
  /**
   * Stop services common
   *
   */
  void stopCommonServices() {
    if (blockManager != null) {
      blockManager.close();
    }
    if (quotaUpdateManager != null) {
      quotaUpdateManager.close();
    }
  }
  
  /**
   * Start services required in active state
   *
   * @throws IOException
   */
  void startActiveServices() throws IOException {
    LOG.info("Starting services required for active state");
    LOG.info("Catching up to latest edits from old active before " +
        "taking over writer role in edits logs");
    blockManager.getDatanodeManager().markAllDatanodesStale();

    if (isClusterInSafeMode()) {
      if (!isInSafeMode() ||
          (isInSafeMode() && safeMode.isPopulatingReplQueues())) {
        LOG.info("Reprocessing replication and invalidation queues");
        blockManager.processMisReplicatedBlocks();
      }
    }

    leaseManager.startMonitor();
    startSecretManagerIfNecessary();

    //ResourceMonitor required only at ActiveNN. See HDFS-2914
    this.nnrmthread = new Daemon(new NameNodeResourceMonitor());
    nnrmthread.start();

    if (erasureCodingEnabled) {
      erasureCodingManager.activate();
    }
  }

  private boolean shouldUseDelegationTokens() {
    return UserGroupInformation.isSecurityEnabled() ||
        alwaysUseDelegationTokensForTests;
  }

  /**
   * Stop services required in active state
   *
   * @throws InterruptedException
   */
  void stopActiveServices() {
    LOG.info("Stopping services started for active state");
    stopSecretManager();
    if (leaseManager != null) {
      leaseManager.stopMonitor();
    }
    if (nnrmthread != null) {
      ((NameNodeResourceMonitor) nnrmthread.getRunnable()).stopMonitor();
      nnrmthread.interrupt();
    }
    if (erasureCodingManager != null) {
      erasureCodingManager.close();
    }
  }

  NamespaceInfo getNamespaceInfo() throws IOException {
    return unprotectedGetNamespaceInfo();
  }

  /**
   * Version of @see #getNamespaceInfo() that is not protected by a lock.
   */
  NamespaceInfo unprotectedGetNamespaceInfo() throws IOException {

    StorageInfo storageInfo = StorageInfo.getStorageInfoFromDB();

    return new NamespaceInfo(storageInfo.getNamespaceID(), getClusterId(),
        getBlockPoolId(), storageInfo.getCTime());
  }

  /**
   * Close down this file system manager.
   * Causes heartbeat and lease daemons to stop; waits briefly for
   * them to finish, but a short timeout returns control back to caller.
   */
  void close() {
    fsRunning = false;
    try {
      stopCommonServices();
      if (smmthread != null) {
        smmthread.interrupt();
      }
    } finally {
      // using finally to ensure we also wait for lease daemon
      try {
        stopActiveServices();
        if (dir != null) {
          dir.close();
        }
      } catch (IOException ie) {
        LOG.error("Error closing FSDirectory", ie);
        IOUtils.cleanup(LOG, dir);
      }
    }
  }

  @Override
  public boolean isRunning() {
    return fsRunning;
  }

  long getDefaultBlockSize() {
    return serverDefaults.getBlockSize();
  }

  FsServerDefaults getServerDefaults() {
    return serverDefaults;
  }

  long getAccessTimePrecision() {
    return accessTimePrecision;
  }

  private boolean isAccessTimeSupported() {
    return accessTimePrecision > 0;
  }

  /////////////////////////////////////////////////////////
  //
  // These methods are called by HadoopFS clients
  //
  /////////////////////////////////////////////////////////
  /**
   * Set permissions for an existing file.
   *
   * @throws IOException
   */
  void setPermissionSTO(final String src, final FsPermission permission)
      throws AccessControlException, FileNotFoundException, SafeModeException,
      UnresolvedLinkException, IOException {  
    
    boolean txFailed = true;
    INode inode = null;
    try {
      inode = lockSubtreeAndCheckPathPermission(src,
            true, null, null, null, null, SubTreeOperation.StoOperationType.SET_PERMISSION_STO);
      final boolean isSto = inode != null;
      new HopsTransactionalRequestHandler(HDFSOperationType.SUBTREE_SETPERMISSION, src) {
        @Override
        public void acquireLock(TransactionLocks locks) throws IOException {
          LockFactory lf = getInstance();
          locks.add(lf.getINodeLock(nameNode, INodeLockType.WRITE,
                  INodeResolveType.PATH,false, true, src)).add(lf.getBlockLock());
        }

        @Override
        public Object performTask() throws StorageException, IOException {
          try {
            setPermissionSTOInt(src, permission, isSto);
          } catch (AccessControlException e) {
            logAuditEvent(false, "setPermission", src);
            throw e;
          }
          return null;
        }
      }.handle(this);
      txFailed = false;
    } finally {
      if(txFailed){
        if(inode!=null){
        unlockSubtree(src);
        }
      }
    }
    
  }
  
  private void setPermissionSTOInt(String src, FsPermission permission,boolean isSTO)
      throws AccessControlException, FileNotFoundException, SafeModeException,
      UnresolvedLinkException, IOException, StorageException {
    HdfsFileStatus resultingStat = null;
    FSPermissionChecker pc = getPermissionChecker();
    if (isInSafeMode()) {
      throw new SafeModeException("Cannot set permission for " + src, safeMode);
    }
    checkOwner(pc, src);
    dir.setPermission(src, permission);
    resultingStat = getAuditFileInfo(src, false);
    logAuditEvent(true, "setPermission", src, null, resultingStat);
    
    //remove sto from 
    if(isSTO){
    INode[] nodes = dir.getRootDir().getExistingPathINodes(src, false);
        INode inode = nodes[nodes.length - 1];
        if (inode != null && inode.isSubtreeLocked()) {
          inode.setSubtreeLocked(false);
          EntityManager.update(inode);
        }
    EntityManager.remove(new SubTreeOperation(getSubTreeLockPathPrefix(src)));
    }
  }
  
  /**
   * Set permissions for an existing file.
   *
   * @throws IOException
   */
  void setPermission(final String src, final FsPermission permission)
      throws AccessControlException, FileNotFoundException, SafeModeException,
      UnresolvedLinkException, IOException {
    new HopsTransactionalRequestHandler(HDFSOperationType.SET_PERMISSION, src) {
      @Override
      public void acquireLock(TransactionLocks locks) throws IOException {
        LockFactory lf = getInstance();
        locks.add(lf.getINodeLock(nameNode, INodeLockType.WRITE,
            INodeResolveType.PATH, src)).add(lf.getBlockLock());
      }

      @Override
      public Object performTask() throws StorageException, IOException {
        try {
          setPermissionInt(src, permission);
        } catch (AccessControlException e) {
          logAuditEvent(false, "setPermission", src);
          throw e;
        }
        return null;
      }
    }.handle(this);
  }

  private void setPermissionInt(String src, FsPermission permission)
      throws AccessControlException, FileNotFoundException, SafeModeException,
      UnresolvedLinkException, IOException, StorageException {
    HdfsFileStatus resultingStat = null;
    FSPermissionChecker pc = getPermissionChecker();
    if (isInSafeMode()) {
      throw new SafeModeException("Cannot set permission for " + src, safeMode);
    }
    checkOwner(pc, src);
    dir.setPermission(src, permission);
    resultingStat = getAuditFileInfo(src, false);
    logAuditEvent(true, "setPermission", src, null, resultingStat);
  }

  /**
   * Set owner for an existing file.
   *
   * @throws IOException
   */
  void setOwnerSTO(final String src, final String username, final String group)
      throws AccessControlException, FileNotFoundException, SafeModeException,
      UnresolvedLinkException, IOException {

    boolean txFailed = true;
    INode inode = null;;
    try{
    inode = lockSubtreeAndCheckPathPermission(src,
            true, null, null, null, null, SubTreeOperation.StoOperationType.SET_OWNER_STO);
    final boolean isSto = inode != null;
    new HopsTransactionalRequestHandler(HDFSOperationType.SET_OWNER_SUBTREE, src) {
      @Override
      public void acquireLock(TransactionLocks locks) throws IOException {
        LockFactory lf = getInstance();
        locks.add(lf.getINodeLock(nameNode, INodeLockType.WRITE,
            INodeResolveType.PATH, false, true,src)).add(lf.getBlockLock());
      }

      @Override
      public Object performTask() throws StorageException, IOException {
        try {
          setOwnerSTOInt(src, username, group,isSto);
        } catch (AccessControlException e) {
          logAuditEvent(false, "setOwner", src);
          throw e;
        }
        return null;
      }
    }.handle(this);
    txFailed = false;
    }finally{
      if(txFailed){
        if(inode!=null){
          unlockSubtree(src);
        }
      }
    }
  }
  
  private void setOwnerSTOInt(String src, String username, String group, boolean isSTO)
      throws AccessControlException, FileNotFoundException, SafeModeException,
      UnresolvedLinkException, IOException, StorageException {
    HdfsFileStatus resultingStat = null;
    FSPermissionChecker pc = getPermissionChecker();
    if (isInSafeMode()) {
      throw new SafeModeException("Cannot set owner for " + src, safeMode);
    }
    checkOwner(pc, src);
    if (!pc.isSuperUser()) {
      if (username != null && !pc.getUser().equals(username)) {
        throw new AccessControlException("Non-super user cannot change owner");
      }
      if (group != null && !pc.containsGroup(group)) {
        throw new AccessControlException("User does not belong to " + group);
      }
    }
    dir.setOwner(src, username, group);
    resultingStat = getAuditFileInfo(src, false);
    logAuditEvent(true, "setOwner", src, null, resultingStat);
    if(isSTO){
    INode[] nodes = dir.getRootDir().getExistingPathINodes(src, false);
        INode inode = nodes[nodes.length - 1];
        if (inode != null && inode.isSubtreeLocked()) {
          inode.setSubtreeLocked(false);
          EntityManager.update(inode);
        }
    EntityManager.remove(new SubTreeOperation(getSubTreeLockPathPrefix(src)));
    }
  }
  
  /**
   * Set owner for an existing file.
   *
   * @throws IOException
   */
  void setOwner(final String src, final String username, final String group)
      throws AccessControlException, FileNotFoundException, SafeModeException,
      UnresolvedLinkException, IOException {
    new HopsTransactionalRequestHandler(HDFSOperationType.SET_OWNER, src) {

      @Override
      public void acquireLock(TransactionLocks locks) throws IOException {
        LockFactory lf = getInstance();
        locks.add(lf.getINodeLock(nameNode, INodeLockType.WRITE,
            INodeResolveType.PATH, src)).add(lf.getBlockLock());
      }

      @Override
      public Object performTask() throws StorageException, IOException {
        try {
          setOwnerInt(src, username, group);
        } catch (AccessControlException e) {
          logAuditEvent(false, "setOwner", src);
          throw e;
        }
        return null;
      }
    }.handle(this);
  }

  private void setOwnerInt(String src, String username, String group)
      throws AccessControlException, FileNotFoundException, SafeModeException,
      UnresolvedLinkException, IOException, StorageException {
    HdfsFileStatus resultingStat = null;
    FSPermissionChecker pc = getPermissionChecker();
    if (isInSafeMode()) {
      throw new SafeModeException("Cannot set owner for " + src, safeMode);
    }
    checkOwner(pc, src);
    if (!pc.isSuperUser()) {
      if (username != null && !pc.getUser().equals(username)) {
        throw new AccessControlException("Non-super user cannot change owner");
      }
      if (group != null && !pc.containsGroup(group)) {
        throw new AccessControlException("User does not belong to " + group);
      }
    }
    dir.setOwner(src, username, group);
    resultingStat = getAuditFileInfo(src, false);
    logAuditEvent(true, "setOwner", src, null, resultingStat);
  }

  /**
   * Get block locations within the specified range.
   *
   * @see ClientProtocol#getBlockLocations(String, long, long)
   */
  LocatedBlocks getBlockLocations(final String clientMachine, final String src,
      final long offset, final long length) throws IOException {
    HopsTransactionalRequestHandler getBlockLocationsHandler =
        new HopsTransactionalRequestHandler(
            HDFSOperationType.GET_BLOCK_LOCATIONS, src) {
          @Override
          public void acquireLock(TransactionLocks locks) throws IOException {
            LockFactory lf = getInstance();
            locks.add(lf.getINodeLock(nameNode, INodeLockType.WRITE,
                INodeResolveType.PATH, src)).add(lf.getBlockLock())
                .add(lf.getBlockRelated(BLK.RE, BLK.ER, BLK.CR, BLK.UC));
          }

          @Override
          public Object performTask() throws StorageException, IOException {
            LocatedBlocks blocks =
                getBlockLocationsInternal(src, offset, length, true, true,
                    true);
            if (blocks != null) {
              blockManager.getDatanodeManager()
                  .sortLocatedBlocks(clientMachine, blocks.getLocatedBlocks());

              LocatedBlock lastBlock = blocks.getLastLocatedBlock();
              if (lastBlock != null) {
                ArrayList<LocatedBlock> lastBlockList = new ArrayList<LocatedBlock>();
                lastBlockList.add(lastBlock);
                blockManager.getDatanodeManager()
                    .sortLocatedBlocks(clientMachine, lastBlockList);
              }
            }
            return blocks;
          }
        };
    return (LocatedBlocks) getBlockLocationsHandler.handle(this);
  }

  /**
   * Get block locations within the specified range.
   *
   * @throws FileNotFoundException,
   *     UnresolvedLinkException, IOException
   * @see ClientProtocol#getBlockLocations(String, long, long)
   */
  public LocatedBlocks getBlockLocations(final String src, final long offset,
      final long length, final boolean doAccessTime,
      final boolean needBlockToken, final boolean checkSafeMode)
      throws IOException {
    HopsTransactionalRequestHandler getBlockLocationsHandler =
        new HopsTransactionalRequestHandler(
            HDFSOperationType.GET_BLOCK_LOCATIONS, src) {
          @Override
          public void acquireLock(TransactionLocks locks) throws IOException {
            LockFactory lf = getInstance();
            locks.add(lf.getINodeLock(nameNode, INodeLockType.READ,
                INodeResolveType.PATH, src)).add(lf.getBlockLock())
                .add(lf.getBlockRelated(BLK.RE, BLK.ER, BLK.CR, BLK.UC));
          }

          @Override
          public Object performTask() throws IOException {
            return getBlockLocationsInternal(src, offset, length, doAccessTime,
                needBlockToken, checkSafeMode);
          }
        };
    return (LocatedBlocks) getBlockLocationsHandler.handle(this);
  }
  
  /**
   * Get block locations within the specified range.
   *
   * @throws FileNotFoundException,
   *     UnresolvedLinkException, IOException
   * @see ClientProtocol#getBlockLocations(String, long, long)
   */
  LocatedBlocks getBlockLocationsInternal(String src, long offset, long length,
      boolean doAccessTime, boolean needBlockToken, boolean checkSafeMode)
      throws FileNotFoundException, UnresolvedLinkException, IOException,
      StorageException {
    FSPermissionChecker pc = getPermissionChecker();
    try {
      return getBlockLocationsInt(pc, src, offset, length, doAccessTime,
          needBlockToken, checkSafeMode);
    } catch (AccessControlException e) {
      logAuditEvent(false, "open", src);
      throw e;
    }
  }

  public boolean isFileCorrupt(final String filePath) throws IOException {
    LocatedBlocks blocks =
        getBlockLocationsInternal(filePath, 0, Long.MAX_VALUE, true, true,
            true);
    for (LocatedBlock b : blocks.getLocatedBlocks()) {
      if (b.isCorrupt() ||
          (b.getLocations().length == 0 && b.getBlockSize() > 0)) {
        return true;
      }
    }
    return false;
  }

  private LocatedBlocks getBlockLocationsInt(FSPermissionChecker pc, String src,
      long offset, long length, boolean doAccessTime, boolean needBlockToken,
      boolean checkSafeMode)
      throws FileNotFoundException, UnresolvedLinkException, IOException,
      StorageException {
    if (isPermissionEnabled) {
      checkPathAccess(pc, src, FsAction.READ);
    }

    if (offset < 0) {
      throw new HadoopIllegalArgumentException(
          "Negative offset is not supported. File: " + src);
    }
    if (length < 0) {
      throw new HadoopIllegalArgumentException(
          "Negative length is not supported. File: " + src);
    }
    final LocatedBlocks ret =
        getBlockLocationsUpdateTimes(src, offset, length, doAccessTime,
            needBlockToken);
    logAuditEvent(true, "open", src);
    if (checkSafeMode && isInSafeMode()) {
      for (LocatedBlock b : ret.getLocatedBlocks()) {
        // if safemode & no block locations yet then throw safemodeException
        if ((b.getLocations() == null) || (b.getLocations().length == 0)) {
          throw new SafeModeException("Zero blocklocations for " + src,
              safeMode);
        }
      }
    }
    return ret;
  }

  /*
   * Get block locations within the specified range, updating the
   * access times if necessary. 
   */
  private LocatedBlocks getBlockLocationsUpdateTimes(String src, long offset,
      long length, boolean doAccessTime, boolean needBlockToken)
      throws FileNotFoundException, UnresolvedLinkException, IOException,
      StorageException {

    for (int attempt = 0; attempt < 2; attempt++) {
      // if the namenode is in safemode, then do not update access time
      if (isInSafeMode()) {
        doAccessTime = false;
      }

      long now = now();
      final INodeFile inode = INodeFile.valueOf(dir.getINode(src), src);
      if (doAccessTime && isAccessTimeSupported()) {
        if (now <= inode.getAccessTime() + getAccessTimePrecision()) {
          // if we have to set access time but we only have the readlock, then
          // restart this entire operation with the writeLock.
          if (attempt == 0) {
            continue;
          }
        }
        dir.setTimes(src, inode, -1, now, false);
      }
      return blockManager
          .createLocatedBlocks(inode.getBlocks(), inode.computeFileSize(false),
              inode.isUnderConstruction(), offset, length, needBlockToken);
    }
    return null; // can never reach here
  }

  /**
   * Moves all the blocks from srcs and appends them to trg
   * To avoid rollbacks we will verify validitity of ALL of the args
   * before we start actual move.
   *
   * @param target
   * @param srcs
   * @throws IOException
   */
  void concat(final String target, final String[] srcs) throws IOException {
    final String[] paths = new String[srcs.length + 1];
    System.arraycopy(srcs, 0, paths, 0, srcs.length);
    paths[srcs.length] = target;

    new HopsTransactionalRequestHandler(HDFSOperationType.CONCAT) {
      @Override
      public void acquireLock(TransactionLocks locks) throws IOException {
        LockFactory lf = getInstance();
        locks.add(
            lf.getINodeLock(nameNode, INodeLockType.WRITE_ON_TARGET_AND_PARENT,
                INodeResolveType.PATH, paths)).add(lf.getBlockLock()).add(
            lf.getBlockRelated(BLK.RE, BLK.CR, BLK.ER, BLK.PE, BLK.UC, BLK.IV));
        if (erasureCodingEnabled) {
          locks.add(lf.getEncodingStatusLock(LockType.WRITE, srcs));
        }
      }

      @Override
      public Object performTask() throws IOException {
        try {
          concatInt(target, srcs);
        } catch (AccessControlException e) {
          logAuditEvent(false, "concat", Arrays.toString(srcs), target, null);
          throw e;
        }
        return null;
      }
    }.handle(this);
  }

  private void concatInt(String target, String[] srcs)
      throws IOException, UnresolvedLinkException, StorageException {
    if (FSNamesystem.LOG.isDebugEnabled()) {
      FSNamesystem.LOG.debug("concat " + Arrays.toString(srcs) +
          " to " + target);
    }
    
    // verify args
    if (target.isEmpty()) {
      throw new IllegalArgumentException("Target file name is empty");
    }
    if (srcs == null || srcs.length == 0) {
      throw new IllegalArgumentException("No sources given");
    }
    
    // We require all files be in the same directory
    String trgParent =
        target.substring(0, target.lastIndexOf(Path.SEPARATOR_CHAR));
    for (String s : srcs) {
      String srcParent = s.substring(0, s.lastIndexOf(Path.SEPARATOR_CHAR));
      if (!srcParent.equals(trgParent)) {
        throw new IllegalArgumentException(
            "Sources and target are not in the same directory");
      }
    }

    HdfsFileStatus resultingStat = null;
    FSPermissionChecker pc = getPermissionChecker();
    if (isInSafeMode()) {
      throw new SafeModeException("Cannot concat " + target, safeMode);
    }
    concatInternal(pc, target, srcs);
    resultingStat = getAuditFileInfo(target, false);
    logAuditEvent(true, "concat", Arrays.toString(srcs), target, resultingStat);
  }

  /**
   * See {@link #concat(String, String[])}
   */
  private void concatInternal(FSPermissionChecker pc, String target,
      String[] srcs)
      throws IOException, UnresolvedLinkException, StorageException {

    // write permission for the target
    if (isPermissionEnabled) {
      checkPathAccess(pc, target, FsAction.WRITE);

      // and srcs
      for (String aSrc : srcs) {
        checkPathAccess(pc, aSrc, FsAction.READ); // read the file
        checkParentAccess(pc, aSrc, FsAction.WRITE); // for delete 
      }
    }

    // to make sure no two files are the same
    Set<INode> si = new HashSet<INode>();

    // we put the following prerequisite for the operation
    // replication and blocks sizes should be the same for ALL the blocks

    // check the target
    final INodeFile trgInode = INodeFile.valueOf(dir.getINode(target), target);
    if (trgInode.isUnderConstruction()) {
      throw new HadoopIllegalArgumentException(
          "concat: target file " + target + " is under construction");
    }
    // per design target shouldn't be empty and all the blocks same size
    if (trgInode.numBlocks() == 0) {
      throw new HadoopIllegalArgumentException(
          "concat: target file " + target + " is empty");
    }

    long blockSize = trgInode.getPreferredBlockSize();

    // check the end block to be full
    final BlockInfo last = trgInode.getLastBlock();
    if (blockSize != last.getNumBytes()) {
      throw new HadoopIllegalArgumentException(
          "The last block in " + target + " is not full; last block size = " +
              last.getNumBytes() + " but file block size = " + blockSize);
    }

    si.add(trgInode);
    short repl = trgInode.getBlockReplication();

    // now check the srcs
    boolean endSrc =
        false; // final src file doesn't have to have full end block
    for (int i = 0; i < srcs.length; i++) {
      String src = srcs[i];
      if (i == srcs.length - 1) {
        endSrc = true;
      }

      final INodeFile srcInode = INodeFile.valueOf(dir.getINode(src), src);
      if (src.isEmpty() || srcInode.isUnderConstruction() ||
          srcInode.numBlocks() == 0) {
        throw new HadoopIllegalArgumentException("concat: source file " + src +
            " is invalid or empty or underConstruction");
      }

      // check replication and blocks size
      if (repl != srcInode.getBlockReplication()) {
        throw new HadoopIllegalArgumentException(
            "concat: the soruce file " + src + " and the target file " +
                target +
                " should have the same replication: source replication is " +
                srcInode.getBlockReplication() + " but target replication is " +
                repl);
      }

      // verify that all the blocks are of the same length as target
      // should be enough to check the end blocks
      final BlockInfo[] srcBlocks = srcInode.getBlocks();
      int idx = srcBlocks.length - 1;
      if (endSrc) {
        idx = srcBlocks.length - 2; // end block of endSrc is OK not to be full
      }
      if (idx >= 0 && srcBlocks[idx].getNumBytes() != blockSize) {
        throw new HadoopIllegalArgumentException(
            "concat: the soruce file " + src + " and the target file " +
                target +
                " should have the same blocks sizes: target block size is " +
                blockSize + " but the size of source block " + idx + " is " +
                srcBlocks[idx].getNumBytes());
      }

      si.add(srcInode);
    }

    // make sure no two files are the same
    if (si.size() < srcs.length + 1) { // trg + srcs
      // it means at least two files are the same
      throw new HadoopIllegalArgumentException(
          "concat: at least two of the source files are the same");
    }

    if (NameNode.stateChangeLog.isDebugEnabled()) {
      NameNode.stateChangeLog.debug("DIR* NameSystem.concat: " +
          Arrays.toString(srcs) + " to " + target);
    }

    dir.concat(target, srcs);
  }
  
  /**
   * stores the modification and access time for this inode.
   * The access time is precise upto an hour. The transaction, if needed, is
   * written to the edits log but is not flushed.
   */
  void setTimes(final String src, final long mtime, final long atime)
      throws IOException {
    new HopsTransactionalRequestHandler(HDFSOperationType.SET_TIMES, src) {
      @Override
      public void acquireLock(TransactionLocks locks) throws IOException {
        LockFactory lf = getInstance();
        locks.add(lf.getINodeLock(nameNode, INodeLockType.WRITE,
            INodeResolveType.PATH, src)).add(lf.getBlockLock());
      }

      @Override
      public Object performTask() throws StorageException, IOException {
        try {
          setTimesInt(src, mtime, atime);
        } catch (AccessControlException e) {
          logAuditEvent(false, "setTimes", src);
          throw e;
        }
        return null;
      }
    }.handle(this);
  }

  private void setTimesInt(String src, long mtime, long atime)
      throws IOException, UnresolvedLinkException, StorageException {
    if (!isAccessTimeSupported() && atime != -1) {
      throw new IOException("Access time for hdfs is not configured. " +
          " Please set " + DFS_NAMENODE_ACCESSTIME_PRECISION_KEY +
          " configuration parameter.");
    }
    HdfsFileStatus resultingStat = null;
    FSPermissionChecker pc = getPermissionChecker();
    // Write access is required to set access and modification times
    if (isPermissionEnabled) {
      checkPathAccess(pc, src, FsAction.WRITE);
    }
    INode inode = dir.getINode(src);
    if (inode != null) {
      dir.setTimes(src, inode, mtime, atime, true);
      resultingStat = getAuditFileInfo(src, false);
    } else {
      throw new FileNotFoundException(
          "File/Directory " + src + " does not exist.");
    }
    logAuditEvent(true, "setTimes", src, null, resultingStat);
  }

  /**
   * Create a symbolic link.
   */
  void createSymlink(final String target, final String link,
      final PermissionStatus dirPerms, final boolean createParent)
      throws IOException {
    new HopsTransactionalRequestHandler(HDFSOperationType.CREATE_SYM_LINK,
        link) {
      @Override
      public void acquireLock(TransactionLocks locks) throws IOException {
        LockFactory lf = getInstance();
        locks.add(lf.getINodeLock(nameNode, INodeLockType.WRITE,
            INodeResolveType.PATH, false, link));
      }

      @Override
      public Object performTask() throws IOException {
        try {
          createSymlinkInt(target, link, dirPerms, createParent);
        } catch (AccessControlException e) {
          logAuditEvent(false, "createSymlink", link, target, null);
          throw e;
        }
        return null;
      }
    }.handle(this);
  }

  private void createSymlinkInt(String target, String link,
      PermissionStatus dirPerms, boolean createParent)
      throws IOException, UnresolvedLinkException, StorageException {
    HdfsFileStatus resultingStat = null;
    FSPermissionChecker pc = getPermissionChecker();
    if (!createParent) {
      verifyParentDir(link);
    }
    createSymlinkInternal(pc, target, link, dirPerms, createParent);
    resultingStat = getAuditFileInfo(link, false);
    logAuditEvent(true, "createSymlink", link, target, resultingStat);
  }

  /**
   * Create a symbolic link.
   */
  private void createSymlinkInternal(FSPermissionChecker pc, String target,
      String link, PermissionStatus dirPerms, boolean createParent)
      throws IOException, UnresolvedLinkException, StorageException {
    if (NameNode.stateChangeLog.isDebugEnabled()) {
      NameNode.stateChangeLog.debug("DIR* NameSystem.createSymlink: target=" +
          target + " link=" + link);
    }
    if (isInSafeMode()) {
      throw new SafeModeException("Cannot create symlink " + link, safeMode);
    }
    if (!DFSUtil.isValidName(link)) {
      throw new InvalidPathException("Invalid file name: " + link);
    }
    if (!dir.isValidToCreate(link)) {
      throw new IOException("failed to create link " + link +
          " either because the filename is invalid or the file exists");
    }
    if (isPermissionEnabled) {
      checkAncestorAccess(pc, link, FsAction.WRITE);
    }
    // validate that we have enough inodes.
    checkFsObjectLimit();

    // add symbolic link to namespace
    dir.addSymlink(link, target, dirPerms, createParent);
  }

  /**
   * Set replication for an existing file.
   * <p/>
   * The NameNode sets new replication and schedules either replication of
   * under-replicated data blocks or removal of the excessive block copies
   * if the blocks are over-replicated.
   *
   * @param src
   *     file name
   * @param replication
   *     new replication
   * @return true if successful;
   * false if file does not exist or is a directory
   * @see ClientProtocol#setReplication(String, short)
   */
  boolean setReplication(final String src, final short replication)
      throws IOException {
    HopsTransactionalRequestHandler setReplicationHandler =
        new HopsTransactionalRequestHandler(HDFSOperationType.SET_REPLICATION,
            src) {
          @Override
          public void acquireLock(TransactionLocks locks) throws IOException {
            LockFactory lf = getInstance();
            locks.add(lf.getINodeLock(nameNode,
                INodeLockType.WRITE_ON_TARGET_AND_PARENT, INodeResolveType.PATH,
                src)).add(lf.getBlockLock()).add(
                lf.getBlockRelated(BLK.RE, BLK.ER, BLK.CR, BLK.UC, BLK.UR,
                    BLK.IV));
          }

          @Override
          public Object performTask() throws IOException {
            try {
              return setReplicationInt(src, replication);
            } catch (AccessControlException e) {
              logAuditEvent(false, "setReplication", src);
              throw e;
            }
          }
        };
    return (Boolean) setReplicationHandler.handle(this);
  }

  private boolean setReplicationInt(final String src, final short replication)
      throws IOException, StorageException {
    blockManager.verifyReplication(src, replication, null);
    final boolean isFile;
    FSPermissionChecker pc = getPermissionChecker();
    if (isInSafeMode()) {
      throw new SafeModeException("Cannot set replication for " + src,
          safeMode);
    }
    if (isPermissionEnabled) {
      checkPathAccess(pc, src, FsAction.WRITE);
    }

    final short[] oldReplication = new short[1];
    final Block[] blocks = dir.setReplication(src, replication, oldReplication);
    isFile = blocks != null;
    if (isFile) {
      blockManager.setReplication(oldReplication[0], replication, src, blocks);
    }

    if (isFile) {
      logAuditEvent(true, "setReplication", src);
    }
    return isFile;
  }
  
    void setMetaEnabled(final String src, final boolean metaEnabled)
      throws IOException {
    try {
      INode inode = lockSubtree(src, SubTreeOperation.StoOperationType.META_ENABLE);
      final AbstractFileTree.FileTree fileTree = new AbstractFileTree.FileTree(
          FSNamesystem.this, inode.getId());
      fileTree.buildUp();
      new HopsTransactionalRequestHandler(HDFSOperationType.SET_META_ENABLED,
          src) {
        @Override
        public void acquireLock(TransactionLocks locks) throws IOException {
          LockFactory lf = getInstance();
          locks.add(lf.getINodeLock(nameNode, INodeLockType.WRITE,
              INodeResolveType.PATH, true, true, src));
        }

        @Override
        public Object performTask() throws IOException {
          try {
            logMetadataEvents(fileTree, MetadataLogEntry.Operation.ADD);
            setMetaEnabledInt(src, metaEnabled);
          } catch (AccessControlException e) {
            logAuditEvent(false, "setMetaEnabled", src);
            throw e;
          }
          return null;
        }
      }.handle(this);
    } finally {
      unlockSubtree(src);
    }
  }

  private void setMetaEnabledInt(final String src, final boolean metaEnabled)
      throws IOException {
    FSPermissionChecker pc = getPermissionChecker();
    if (isInSafeMode()) {
      throw new SafeModeException("Cannot set metaEnabled for " + src,
          safeMode);
    }
    if (isPermissionEnabled) {
      checkPathAccess(pc, src, FsAction.WRITE);
    }

    INode targetNode = getINode(src);
    if (!targetNode.isDirectory()) {
      throw new FileNotFoundException(src + ": Is not a directory");
    } else {
      INodeDirectory dirNode = (INodeDirectory) targetNode;
      dirNode.setMetaEnabled(metaEnabled);
      EntityManager.update(dirNode);
    }
  }

  private void logMetadataEvents(AbstractFileTree.FileTree fileTree,
      MetadataLogEntry.Operation operation) throws TransactionContextException,
      StorageException {
    ProjectedINode datasetDir = fileTree.getSubtreeRoot();
    for (ProjectedINode node : fileTree.getAllChildren()) {
      MetadataLogEntry logEntry = new MetadataLogEntry(datasetDir.getId(),
          node.getId(), node.getParentId(), node.getName(), operation);
      EntityManager.add(logEntry);
    }
  }

  /**
   * Set the storage policy for a file or a directory.
   *
   * @param src file/directory path
   * @param policyName storage policy name
   */
  void setStoragePolicy(String src, final String policyName)
      throws IOException {
    try {
      setStoragePolicyInt(src, policyName);
    } catch (AccessControlException e) {
      logAuditEvent(false, "setStoragePolicy", src);
      throw e;
    }
  }

  private void setStoragePolicyInt(final String filename, final String policyName)
      throws IOException, UnresolvedLinkException, AccessControlException {

    final BlockStoragePolicy policy = BlockStoragePolicySuite.getPolicy(policyName);
    if (policy == null) {
      throw new HadoopIllegalArgumentException("Cannot find a block policy with the name " + policyName);
    }

    HopsTransactionalRequestHandler setStoragePolicyHandler =
        new HopsTransactionalRequestHandler(HDFSOperationType.SET_STORAGE_POLICY, filename) {
          @Override
          public void acquireLock(TransactionLocks locks) throws IOException {
            LockFactory lf = LockFactory.getInstance();
            locks.add(lf.getINodeLock(nameNode, INodeLockType.WRITE, INodeResolveType.PATH, filename));
          }

          @Override
          public Object performTask() throws IOException {
            FSPermissionChecker pc = getPermissionChecker();
            if (isInSafeMode()) {
              throw new SafeModeException("Cannot set metaEnabled for " + filename, safeMode);
            }
            if (isPermissionEnabled) {
              checkPathAccess(pc, filename, FsAction.WRITE);
            }

            dir.setStoragePolicy(filename, policy);

            return null;
          }
        };

    setStoragePolicyHandler.handle();
  }


  /**
   * @return All the existing block storage policies
   */
  BlockStoragePolicy[] getStoragePolicies() throws IOException {
    return BlockStoragePolicySuite.getAllStoragePolicies();
  }

  long getPreferredBlockSize(final String filename) throws IOException {
    HopsTransactionalRequestHandler getPreferredBlockSizeHandler =
        new HopsTransactionalRequestHandler(
            HDFSOperationType.GET_PREFERRED_BLOCK_SIZE, filename) {
          @Override
          public void acquireLock(TransactionLocks locks) throws IOException {
            LockFactory lf = LockFactory.getInstance();
            locks.add(lf.getINodeLock(nameNode, INodeLockType.READ_COMMITTED,
                INodeResolveType.PATH, filename));
          }

          @Override
          public Object performTask() throws IOException {
            FSPermissionChecker pc = getPermissionChecker();
            if (isPermissionEnabled) {
              checkTraverse(pc, filename);
            }
            return dir.getPreferredBlockSize(filename);
          }
        };
    return (Long) getPreferredBlockSizeHandler.handle(this);
  }

  /*
   * Verify that parent directory of src exists.
   */
  private void verifyParentDir(String src)
      throws FileNotFoundException, ParentNotDirectoryException,
      UnresolvedLinkException, StorageException, TransactionContextException {
    Path parent = new Path(src).getParent();
    if (parent != null) {
      INode parentNode = getINode(parent.toString());
      if (parentNode == null) {
        throw new FileNotFoundException(
            "Parent directory doesn't exist: " + parent.toString());
      } else if (!parentNode.isDirectory() && !parentNode.isSymlink()) {
        throw new ParentNotDirectoryException(
            "Parent path is not a directory: " + parent.toString());
      }
    }
  }

  /**
   * Create a new file entry in the namespace.
   * <p/>
   * For description of parameters and exceptions thrown see
   * {@link ClientProtocol#create}
   */
  HdfsFileStatus startFile(final String src, final PermissionStatus permissions,
      final String holder, final String clientMachine,
      final EnumSet<CreateFlag> flag, final boolean createParent,
      final short replication, final long blockSize) throws IOException {
    return (HdfsFileStatus) new HopsTransactionalRequestHandler(
        HDFSOperationType.START_FILE, src) {
      @Override
      public void acquireLock(TransactionLocks locks) throws IOException {
        LockFactory lf = getInstance();
        locks.add(
            lf.getINodeLock(nameNode, INodeLockType.WRITE_ON_TARGET_AND_PARENT,
                INodeResolveType.PATH, false, src)).add(lf.getBlockLock())
            .add(lf.getLeaseLock(LockType.WRITE, holder))
            .add(lf.getLeasePathLock(LockType.WRITE)).add(
            lf.getBlockRelated(BLK.RE, BLK.CR, BLK.ER, BLK.UC, BLK.UR, BLK.PE,
                BLK.IV));

        if (flag.contains(CreateFlag.OVERWRITE) && dir.isQuotaEnabled()) {
          locks.add(lf.getQuotaUpdateLock(src));
        }
        if (flag.contains(CreateFlag.OVERWRITE) && erasureCodingEnabled) {
          locks.add(lf.getEncodingStatusLock(LockType.WRITE, src));
        }
      }

      @Override
      public Object performTask() throws IOException {
        try {
          return startFileInt(src, permissions, holder, clientMachine, flag,
              createParent, replication, blockSize);
        } catch (AccessControlException e) {
          logAuditEvent(false, "create", src);
          throw e;
        }
      }
    }.handle(this);
  }

  private HdfsFileStatus startFileInt(String src, PermissionStatus permissions,
      String holder, String clientMachine, EnumSet<CreateFlag> flag,
      boolean createParent, short replication, long blockSize)
      throws AccessControlException, SafeModeException,
      FileAlreadyExistsException, UnresolvedLinkException,
      FileNotFoundException, ParentNotDirectoryException, IOException,
      StorageException {
    FSPermissionChecker pc = getPermissionChecker();
    startFileInternal(pc, src, permissions, holder, clientMachine, flag,
        createParent, replication, blockSize);
    final HdfsFileStatus stat = dir.getFileInfoForCreate(src, false);
    logAuditEvent(true, "create", src, null,
        (isAuditEnabled() && isExternalInvocation()) ? stat : null);
    return stat;
  }

  /**
   * Create new or open an existing file for append.<p>
   * <p/>
   * In case of opening the file for append, the method returns the last
   * block of the file if this is a partial block, which can still be used
   * for writing more data. The client uses the returned block locations
   * to form the data pipeline for this block.<br>
   * The method returns null if the last block is full or if this is a
   * new file. The client then allocates a new block with the next call
   * using {@link NameNodeRpcServer#addBlock}.<p>
   * <p/>
   * For description of parameters and exceptions thrown see
   * {@link ClientProtocol#create}
   *
   * @return the last block locations if the block is partial or null otherwise
   */
  private LocatedBlock startFileInternal(FSPermissionChecker pc, String src,
      PermissionStatus permissions, String holder, String clientMachine,
      EnumSet<CreateFlag> flag, boolean createParent, short replication,
      long blockSize) throws SafeModeException, FileAlreadyExistsException,
      AccessControlException, UnresolvedLinkException, FileNotFoundException,
      ParentNotDirectoryException, IOException, StorageException {
    if (NameNode.stateChangeLog.isDebugEnabled()) {
      NameNode.stateChangeLog.debug(
          "DIR* NameSystem.startFile: src=" + src + ", holder=" + holder +
              ", clientMachine=" + clientMachine + ", createParent=" +
              createParent + ", replication=" + replication + ", createFlag=" +
              flag.toString());
    }
    if (isInSafeMode()) {
      throw new SafeModeException("Cannot create file" + src, safeMode);
    }
    if (!DFSUtil.isValidName(src)) {
      throw new InvalidPathException(src);
    }

    // Verify that the destination does not exist as a directory already.
    boolean pathExists = dir.exists(src);
    if (pathExists && dir.isDir(src)) {
      throw new FileAlreadyExistsException(
          "Cannot create file " + src + "; already exists as a directory.");
    }

    boolean overwrite = flag.contains(CreateFlag.OVERWRITE);
    boolean append = flag.contains(CreateFlag.APPEND);
    if (isPermissionEnabled) {
      if (append || (overwrite && pathExists)) {
        checkPathAccess(pc, src, FsAction.WRITE);
      } else {
        checkAncestorAccess(pc, src, FsAction.WRITE);
      }
    }

    if (!createParent) {
      verifyParentDir(src);
    }

    try {
      blockManager.verifyReplication(src, replication, clientMachine);
      boolean create = flag.contains(CreateFlag.CREATE);
      final INode myFile = dir.getINode(src);
      if (myFile == null) {
        if (!create) {
          throw new FileNotFoundException(
              "failed to overwrite or append to non-existent file " + src +
                  " on client " + clientMachine);
        }
      } else {
        // File exists - must be one of append or overwrite
        if (overwrite) {
          delete(src, true);
        } else {
          // Opening an existing file for write - may need to recover lease.
          recoverLeaseInternal(myFile, src, holder, clientMachine, false);

          if (!append) {
            throw new FileAlreadyExistsException(
                "failed to create file " + src + " on client " + clientMachine +
                    " because the file exists");
          }
        }
      }

      final DatanodeDescriptor clientNode =
          blockManager.getDatanodeManager().getDatanodeByHost(clientMachine);

      if (append && myFile != null) {
        final INodeFile f = INodeFile.valueOf(myFile, src);

        final BlockInfo lastBlock = f.getLastBlock();
        // Check that the block has at least minimum replication.
        if(lastBlock != null && lastBlock.isComplete() &&
            !getBlockManager().isSufficientlyReplicated(lastBlock)) {
          throw new IOException("append: lastBlock=" + lastBlock +
              " of src=" + src + " is not sufficiently replicated yet.");
        }

        return prepareFileForWrite(src, f, holder, clientMachine, clientNode);
      } else {
        // Now we can add the name to the filesystem. This file has no
        // blocks associated with it.
        //
        checkFsObjectLimit();

        // increment global generation stamp
        //HOP[M] generationstamp is not used for inodes
        long genstamp = 0;
        INodeFileUnderConstruction newNode =
            dir.addFile(src, permissions, replication, blockSize, holder,
                clientMachine, clientNode, genstamp);
        if (newNode == null) {
          throw new IOException("DIR* NameSystem.startFile: " +
              "Unable to add file to namespace.");
        }
        leaseManager.addLease(newNode.getClientName(), src);

        if (NameNode.stateChangeLog.isDebugEnabled()) {
          NameNode.stateChangeLog.debug(
              "DIR* NameSystem.startFile: " + "add " + src +
                  " to namespace for " + holder);
        }
      }
    } catch (IOException ie) {
      NameNode.stateChangeLog
          .warn("DIR* NameSystem.startFile: " + ie.getMessage());
      throw ie;
    }
    return null;
  }
  
  /**
   * Replace current node with a INodeUnderConstruction.
   * Recreate lease record.
   *
   * @param src
   *     path to the file
   * @param file
   *     existing file object
   * @param leaseHolder
   *     identifier of the lease holder on this file
   * @param clientMachine
   *     identifier of the client machine
   * @param clientNode
   *     if the client is collocated with a DN, that DN's descriptor
   * @return the last block locations if the block is partial or null otherwise
   * @throws UnresolvedLinkException
   * @throws IOException
   */
  LocatedBlock prepareFileForWrite(String src, INodeFile file,
      String leaseHolder, String clientMachine, DatanodeDescriptor clientNode)
      throws IOException, StorageException {
    INodeFileUnderConstruction cons =
        file.convertToUnderConstruction(leaseHolder, clientMachine, clientNode);
    leaseManager.addLease(cons.getClientName(), src);
    LocatedBlock ret = blockManager.convertLastBlockToUnderConstruction(cons);
    return ret;
  }

  /**
   * Recover lease;
   * Immediately revoke the lease of the current lease holder and start lease
   * recovery so that the file can be forced to be closed.
   *
   * @param src
   *     the path of the file to start lease recovery
   * @param holder
   *     the lease holder's name
   * @param clientMachine
   *     the client machine's name
   * @return true if the file is already closed
   * @throws IOException
   */
  boolean recoverLease(final String src, final String holder,
      final String clientMachine) throws IOException {
    HopsTransactionalRequestHandler recoverLeaseHandler =
        new HopsTransactionalRequestHandler(HDFSOperationType.RECOVER_LEASE,
            src) {
          @Override
          public void acquireLock(TransactionLocks locks) throws IOException {
            LockFactory lf = getInstance();
            locks.add(lf.getINodeLock(nameNode, INodeLockType.WRITE,
                    INodeResolveType.PATH, src))
                .add(lf.getLeaseLock(LockType.WRITE, holder))
                .add(lf.getLeasePathLock(LockType.WRITE)).add(lf.getBlockLock())
                .add(
                    lf.getBlockRelated(BLK.RE, BLK.CR, BLK.ER, BLK.UC, BLK.UR));
          }

          @Override
          public Object performTask() throws StorageException, IOException {
            FSPermissionChecker pc = getPermissionChecker();
            if (isInSafeMode()) {
              throw new SafeModeException("Cannot recover the lease of " + src,
                  safeMode);
            }
            if (!DFSUtil.isValidName(src)) {
              throw new IOException("Invalid file name: " + src);
            }

            final INodeFile inode = INodeFile.valueOf(dir.getINode(src), src);
            if (!inode.isUnderConstruction()) {
              return true;
            }
            if (isPermissionEnabled) {
              checkPathAccess(pc, src, FsAction.WRITE);
            }

            recoverLeaseInternal(inode, src, holder, clientMachine, true);
            return false;
          }
        };

    return (Boolean) recoverLeaseHandler.handle(this);
  }

  private void recoverLeaseInternal(INode fileInode, String src, String holder,
      String clientMachine, boolean force)
      throws IOException, StorageException {
    if (fileInode != null && fileInode.isUnderConstruction()) {
      INodeFileUnderConstruction pendingFile =
          (INodeFileUnderConstruction) fileInode;
      //
      // If the file is under construction , then it must be in our
      // leases. Find the appropriate lease record.
      //
      Lease lease = leaseManager.getLease(holder);
      //
      // We found the lease for this file. And surprisingly the original
      // holder is trying to recreate this file. This should never occur.
      //
      if (!force && lease != null) {
        Lease leaseFile = leaseManager.getLeaseByPath(src);
        if ((leaseFile != null && leaseFile.equals(lease)) ||
            lease.getHolder().equals(holder)) {
          throw new AlreadyBeingCreatedException(
              "failed to create file " + src + " for " + holder +
                  " on client " + clientMachine +
                  " because current leaseholder is trying to recreate file.");
        }
      }
      //
      // Find the original holder.
      //
      lease = leaseManager.getLease(pendingFile.getClientName());
      if (lease == null) {
        throw new AlreadyBeingCreatedException(
            "failed to create file " + src + " for " + holder +
                " on client " + clientMachine +
                " because pendingCreates is non-null but no leases found.");
      }
      if (force) {
        // close now: no need to wait for soft lease expiration and 
        // close only the file src
        LOG.info("recoverLease: " + lease + ", src=" + src +
            " from client " + pendingFile.getClientName());
        internalReleaseLease(lease, src, holder);
      } else {
        assert lease.getHolder().equals(pendingFile.getClientName()) :
            "Current lease holder " + lease.getHolder() +
                " does not match file creator " + pendingFile.getClientName();
        //
        // If the original holder has not renewed in the last SOFTLIMIT 
        // period, then start lease recovery.
        //
        if (leaseManager.expiredSoftLimit(lease)) {
          LOG.info("startFile: recover " + lease + ", src=" + src + " client " +
              pendingFile.getClientName());
          boolean isClosed = internalReleaseLease(lease, src, null);
          if (!isClosed) {
            throw new RecoveryInProgressException.NonAbortingRecoveryInProgressException(
                "Failed to close file " + src +
                    ". Lease recovery is in progress. Try again later.");
          }
        } else {
          final BlockInfo lastBlock = pendingFile.getLastBlock();
          if (lastBlock != null &&
              lastBlock.getBlockUCState() == BlockUCState.UNDER_RECOVERY) {
            throw new RecoveryInProgressException(
                "Recovery in progress, file [" + src + "], " + "lease owner [" +
                    lease.getHolder() + "]");
          } else {
            throw new AlreadyBeingCreatedException(
                "Failed to create file [" + src + "] for [" + holder +
                    "] on client [" + clientMachine +
                    "], because this file is already being created by [" +
                    pendingFile.getClientName() + "] on [" +
                    pendingFile.getClientMachine() + "]");
          }
        }
      }
    }
  }

  /**
   * Append to an existing file in the namespace.
   */
  LocatedBlock appendFile(final String src, final String holder,
      final String clientMachine) throws IOException {
    HopsTransactionalRequestHandler appendFileHandler =
        new HopsTransactionalRequestHandler(HDFSOperationType.APPEND_FILE,
            src) {
          @Override
          public void acquireLock(TransactionLocks locks) throws IOException {
            LockFactory lf = getInstance();
            locks.add(lf.getINodeLock(nameNode,
                INodeLockType.WRITE_ON_TARGET_AND_PARENT, INodeResolveType.PATH,
                src)).add(lf.getBlockLock())
                .add(lf.getLeaseLock(LockType.WRITE, holder))
                .add(lf.getLeasePathLock(LockType.WRITE)).add(
                lf.getBlockRelated(BLK.RE, BLK.CR, BLK.ER, BLK.UC, BLK.UR,
                    BLK.IV, BLK.PE));
            // Always needs to be read. Erasure coding might have been
            // enabled earlier and we don't want to end up in an inconsistent
            // state.
            locks.add(lf.getEncodingStatusLock(LockType.READ_COMMITTED, src));
          }


          @Override
          public Object performTask() throws IOException {
            try {
              INode target = getINode(src);
              if (target != null) {
                EncodingStatus status = EntityManager.find(
                    EncodingStatus.Finder.ByInodeId, target.getId());
                if (status != null) {
                  throw new IOException("Cannot append to erasure-coded file");
                }
              }
              return appendFileInt(src, holder, clientMachine);
            } catch (AccessControlException e) {
              logAuditEvent(false, "append", src);
              throw e;
            }
          }
        };
    return (LocatedBlock) appendFileHandler.handle(this);
  }

  private LocatedBlock appendFileInt(String src, String holder,
      String clientMachine) throws AccessControlException, SafeModeException,
      FileAlreadyExistsException, FileNotFoundException,
      ParentNotDirectoryException, IOException, UnresolvedLinkException,
      StorageException {
    if (!supportAppends) {
      throw new UnsupportedOperationException(
          "Append is not enabled on this NameNode. Use the " +
              DFS_SUPPORT_APPEND_KEY + " configuration option to enable it.");
    }
    LocatedBlock lb = null;
    FSPermissionChecker pc = getPermissionChecker();
    lb = startFileInternal(pc, src, null, holder, clientMachine,
        EnumSet.of(CreateFlag.APPEND), false, blockManager.maxReplication, 0);
    if (lb != null) {
      if (NameNode.stateChangeLog.isDebugEnabled()) {
        NameNode.stateChangeLog.debug(
            "DIR* NameSystem.appendFile: file " + src + " for " + holder +
                " at " + clientMachine + " block " + lb.getBlock() +
                " block size " + lb.getBlock().getNumBytes());
      }
    }
    logAuditEvent(true, "append", src);
    return lb;
  }

  ExtendedBlock getExtendedBlock(Block blk) {
    return new ExtendedBlock(blockPoolId, blk);
  }

  /**
   * The client would like to obtain an additional block for the indicated
   * filename (which is being written-to).  Return an array that consists
   * of the block, plus a set of machines.  The first on this list should
   * be where the client writes data.  Subsequent items in the list must
   * be provided in the connection to the first datanode.
   * <p/>
   * Make sure the previous blocks have been reported by datanodes and
   * are replicated.  Will return an empty 2-elt array if we want the
   * client to "try again later".
   */
  LocatedBlock getAdditionalBlock(final String src, final String clientName,
      final ExtendedBlock previous, final Set<Node> excludedNodes,
      final List<String> favoredNodes) throws IOException {
    HopsTransactionalRequestHandler additionalBlockHandler =
        new HopsTransactionalRequestHandler(
            HDFSOperationType.GET_ADDITIONAL_BLOCK, src) {
          @Override
          public void acquireLock(TransactionLocks locks) throws IOException {
            LockFactory lf = getInstance();
            locks.add(lf.getINodeLock(nameNode, INodeLockType.WRITE,
                    INodeResolveType.PATH, src))
                .add(lf.getLeaseLock(LockType.READ, clientName))
                .add(lf.getLeasePathLock(LockType.READ)).add(lf.getBlockLock())
                .add(lf.getBlockRelated(BLK.RE, BLK.CR, BLK.ER, BLK.UC));
          }

          @Override
          public Object performTask() throws IOException {
            long blockSize;
            int replication;
            Node clientNode = null;

            if (NameNode.stateChangeLog.isDebugEnabled()) {
              NameNode.stateChangeLog.debug(
                  "BLOCK* NameSystem.getAdditionalBlock: file " + src +
                      " for " + clientName);
            }

            // Part I. Analyze the state of the file with respect to the input data.
            LocatedBlock[] onRetryBlock = new LocatedBlock[1];
            final INode[] inodes;
            try {
              inodes = analyzeFileState(src, clientName,
                previous, onRetryBlock);
            } catch(IOException e) {
              throw e;
            }

            final INodeFileUnderConstruction pendingFile =
                (INodeFileUnderConstruction) inodes[inodes.length - 1];

            if (onRetryBlock[0] != null) {
              // This is a retry. Just return the last block.
              return onRetryBlock[0];
            }

            blockSize = pendingFile.getPreferredBlockSize();

            String host = pendingFile.getClientMachine();
            // TODO this seems a bit weird to me, but this is how HDFS
            // does it... maybe we could use the uuid instead somehow?
//            clientNode = getBlockManager().getDatanodeManager().getDatanodeByHost(host);

            clientNode = pendingFile.getClientNode() == null ? null :
                getBlockManager().getDatanodeManager()
                    .getDatanode(pendingFile.getClientNode());

            replication = pendingFile.getBlockReplication();

            // Get the storagePolicyID of this file
            byte storagePolicyID = pendingFile.getStoragePolicyID();

            // choose targets for the new block to be allocated.
            final DatanodeStorageInfo targets[] = getBlockManager().chooseTarget4NewBlock(
                src, replication, clientNode, excludedNodes, blockSize,
                favoredNodes, storagePolicyID);

            // Part II.
            // Allocate a new block, add it to the INode and the BlocksMap.
            Block newBlock = null;
            long offset;
            LocatedBlock[] onRetryBlock2 = new LocatedBlock[1];
            INode[] inodes2 =
                analyzeFileState(src, clientName, previous, onRetryBlock2);
            final INodeFileUnderConstruction pendingFile2 =
                (INodeFileUnderConstruction) inodes2[inodes2.length - 1];

            if (onRetryBlock2[0] != null) {
              // This is a retry. Just return the last block.
              return onRetryBlock2[0];
            }

            // commit the last block and complete it if it has minimum replicas
            commitOrCompleteLastBlock(pendingFile2,
                ExtendedBlock.getLocalBlock(previous));

            // allocate new block, record block locations in INode.
            newBlock = createNewBlock(pendingFile2);
            saveAllocatedBlock(src, inodes2, newBlock, targets);

            dir.persistBlocks(src, pendingFile2);
            offset = pendingFile2.computeFileSize(true);

            // Return located block
            return makeLocatedBlock(newBlock, targets, offset);
          }
        };
    return (LocatedBlock) additionalBlockHandler.handle(this);
  }

  INode[] analyzeFileState(String src, String clientName,
      ExtendedBlock previous, LocatedBlock[] onRetryBlock)
      throws IOException, LeaseExpiredException, StorageException {

    checkBlock(previous);
    onRetryBlock[0] = null;
    if (isInSafeMode()) {
      throw new SafeModeException("Cannot add block to " + src, safeMode);
    }

    // have we exceeded the configured limit of fs objects.
    checkFsObjectLimit();

    Block previousBlock = ExtendedBlock.getLocalBlock(previous);
    final INode[] inodes = dir.getRootDir().getExistingPathINodes(src, true);
    final INodeFileUnderConstruction pendingFile =
        checkLease(src, clientName, inodes[inodes.length - 1]);
    BlockInfo lastBlockInFile = pendingFile.getLastBlock();
    if (!Block.matchingIdAndGenStamp(previousBlock, lastBlockInFile)) {
      // The block that the client claims is the current last block
      // doesn't match up with what we think is the last block. There are
      // four possibilities:
      // 1) This is the first block allocation of an append() pipeline
      //    which started appending exactly at a block boundary.
      //    In this case, the client isn't passed the previous block,
      //    so it makes the allocateBlock() call with previous=null.
      //    We can distinguish this since the last block of the file
      //    will be exactly a full block.
      // 2) This is a retry from a client that missed the response of a
      //    prior getAdditionalBlock() call, perhaps because of a network
      //    timeout, or because of an HA failover. In that case, we know
      //    by the fact that the client is re-issuing the RPC that it
      //    never began to write to the old block. Hence it is safe to
      //    to return the existing block.
      // 3) This is an entirely bogus request/bug -- we should error out
      //    rather than potentially appending a new block with an empty
      //    one in the middle, etc
      // 4) This is a retry from a client that timed out while
      //    the prior getAdditionalBlock() is still being processed,
      //    currently working on chooseTarget(). 
      //    There are no means to distinguish between the first and 
      //    the second attempts in Part I, because the first one hasn't
      //    changed the namesystem state yet.
      //    We run this analysis again in Part II where case 4 is impossible.

      BlockInfo penultimateBlock = pendingFile.getPenultimateBlock();
      if (previous == null &&
          lastBlockInFile != null &&
          lastBlockInFile.getNumBytes() ==
              pendingFile.getPreferredBlockSize() &&
          lastBlockInFile.isComplete()) {
        // Case 1
        if (NameNode.stateChangeLog.isDebugEnabled()) {
          NameNode.stateChangeLog.debug(
              "BLOCK* NameSystem.allocateBlock: handling block allocation" +
                  " writing to a file with a complete previous block: src=" +
                  src + " lastBlock=" + lastBlockInFile);
        }
      } else if (Block.matchingIdAndGenStamp(penultimateBlock, previousBlock)) {
        if (lastBlockInFile.getNumBytes() != 0) {
          throw new IOException(
              "Request looked like a retry to allocate block " +
                  lastBlockInFile + " but it already contains " +
                  lastBlockInFile.getNumBytes() + " bytes");
        }

        // Case 2
        // Return the last block.
        NameNode.stateChangeLog.info("BLOCK* allocateBlock: " +
            "caught retry for allocation of a new block in " +
            src + ". Returning previously allocated block " + lastBlockInFile);
        long offset = pendingFile.computeFileSize(true);
        onRetryBlock[0] = makeLocatedBlock(lastBlockInFile,
            ((BlockInfoUnderConstruction) lastBlockInFile).getExpectedStorageLocations(
                getBlockManager().getDatanodeManager()),
            offset);
        return inodes;
      } else {
        // Case 3
        throw new IOException("Cannot allocate block in " + src + ": " +
            "passed 'previous' block " + previous + " does not match actual " +
            "last block in file " + lastBlockInFile);
      }
    }

    // Check if the penultimate block is minimally replicated
    if (!checkFileProgress(pendingFile, false)) {
      throw new NotReplicatedYetException("Not replicated yet: " + src);
    }
    return inodes;
  }

  LocatedBlock makeLocatedBlock(Block blk, DatanodeStorageInfo[] locs, long offset)
      throws IOException {
    LocatedBlock lBlk = new LocatedBlock(getExtendedBlock(blk), locs, offset, false);
    getBlockManager().setBlockToken(lBlk,
        BlockTokenSecretManager.AccessMode.WRITE);
    return lBlk;
  }

  /**
   * @see ClientProtocol#getAdditionalDatanode(String, ExtendedBlock, DatanodeInfo[], String[], DatanodeInfo[], int, String)
   */
  LocatedBlock getAdditionalDatanode(final String src, final ExtendedBlock blk,
      final DatanodeInfo[] existings, final String[] storageIDs,
      final HashSet<Node> excludes, final int numAdditionalNodes,
      final String clientName) throws IOException {
    HopsTransactionalRequestHandler getAdditionalDatanodeHandler =
        new HopsTransactionalRequestHandler(
            HDFSOperationType.GET_ADDITIONAL_DATANODE, src) {
          @Override
          public void acquireLock(TransactionLocks locks) throws IOException {
            LockFactory lf = getInstance();
            locks.add(lf.getINodeLock(nameNode, INodeLockType.READ,
                INodeResolveType.PATH, src))
                .add(lf.getLeaseLock(LockType.READ, clientName));
          }

          @Override
          public Object performTask() throws IOException {
            //check if the feature is enabled
            dtpReplaceDatanodeOnFailure.checkEnabled();

            final DatanodeDescriptor clientnode;
            final long preferredblocksize;
            final List<DatanodeStorageInfo> chosen;
            //check safe mode
            if (isInSafeMode()) {
              throw new SafeModeException(
                  "Cannot add datanode; src=" + src + ", blk=" + blk, safeMode);
            }

            //check lease
            final INodeFileUnderConstruction file = checkLease(src, clientName);
            //clientnode = file.getClientNode(); HOP
            clientnode = getBlockManager().getDatanodeManager().getDatanode(
                file.getClientNode());
            preferredblocksize = file.getPreferredBlockSize();

            byte storagePolicyID = file.getStoragePolicyID();
            BlockStoragePolicy storagePolicy =
                BlockStoragePolicySuite.getPolicy(storagePolicyID);

            //find datanode storages
            final DatanodeManager dm = blockManager.getDatanodeManager();
            chosen = Arrays.asList(dm.getDatanodeStorageInfos(existings, storageIDs));

            // choose new datanodes.
            final DatanodeStorageInfo[] targets =
                blockManager.getBlockPlacementPolicy()
                    .chooseTarget(src, numAdditionalNodes, clientnode, chosen,
                        true, excludes, preferredblocksize, storagePolicy);

            final LocatedBlock lb = new LocatedBlock(blk, targets);
            blockManager.setBlockToken(lb, AccessMode.COPY);
            return lb;
          }
        };
    return (LocatedBlock) getAdditionalDatanodeHandler.handle(this);
  }

  /**
   * The client would like to let go of the given block
   */
  boolean abandonBlock(final ExtendedBlock b, final String src,
      final String holder) throws IOException {
    HopsTransactionalRequestHandler abandonBlockHandler =
        new HopsTransactionalRequestHandler(HDFSOperationType.ABANDON_BLOCK,
            src) {

          @Override
          public void acquireLock(TransactionLocks locks) throws IOException {
            LockFactory lf = getInstance();
            locks.add(lf.getINodeLock(nameNode,
                INodeLockType.WRITE_ON_TARGET_AND_PARENT, INodeResolveType.PATH,
                src)).add(lf.getLeaseLock(LockType.READ)).add(lf.getBlockLock())
                .add(lf.getBlockRelated(BLK.RE, BLK.CR, BLK.UC, BLK.UR));
          }

          @Override
          public Object performTask() throws IOException {
            //
            // Remove the block from the pending creates list
            //
            if (NameNode.stateChangeLog.isDebugEnabled()) {
              NameNode.stateChangeLog.debug(
                  "BLOCK* NameSystem.abandonBlock: " + b + "of file " + src);
            }
            if (isInSafeMode()) {
              throw new SafeModeException(
                  "Cannot abandon block " + b + " for fle" + src, safeMode);
            }
            INodeFileUnderConstruction file = checkLease(src, holder);
            dir.removeBlock(src, file, ExtendedBlock.getLocalBlock(b));
            if (NameNode.stateChangeLog.isDebugEnabled()) {
              NameNode.stateChangeLog.debug(
                  "BLOCK* NameSystem.abandonBlock: " + b +
                      " is removed from pendingCreates");
            }
            dir.persistBlocks(src, file);

            return true;
          }
        };
    return (Boolean) abandonBlockHandler.handle(this);
  }
  
  // make sure that we still have the lease on this file.
  private INodeFileUnderConstruction checkLease(String src, String holder)
      throws LeaseExpiredException, UnresolvedLinkException, StorageException,
      TransactionContextException {
    return checkLease(src, holder, dir.getINode(src));
  }

  private INodeFileUnderConstruction checkLease(String src, String holder,
      INode file) throws LeaseExpiredException, StorageException,
      TransactionContextException {
    if (file == null || !(file instanceof INodeFile)) {
      Lease lease = leaseManager.getLease(holder);
      throw new LeaseExpiredException(
          "No lease on " + src + ": File does not exist. " +
              (lease != null ? lease.toString() :
                  "Holder " + holder + " does not have any open files."));
    }
    if (!file.isUnderConstruction()) {
      Lease lease = leaseManager.getLease(holder);
      throw new LeaseExpiredException(
          "No lease on " + src + ": File is not open for writing. " +
              (lease != null ? lease.toString() :
                  "Holder " + holder + " does not have any open files."));
    }
    INodeFileUnderConstruction pendingFile = (INodeFileUnderConstruction) file;
    if (holder != null && !pendingFile.getClientName().equals(holder)) {
      throw new LeaseExpiredException(
          "Lease mismatch on " + src + " owned by " +
              pendingFile.getClientName() + " but is accessed by " + holder);
    }
    return pendingFile;
  }

  /**
   * Complete in-progress write to the given file.
   *
   * @return true if successful, false if the client should continue to retry
   * (e.g if not all blocks have reached minimum replication yet)
   * @throws IOException
   *     on error (eg lease mismatch, file not open, file deleted)
   */
  boolean completeFile(final String src, final String holder,
      final ExtendedBlock last) throws IOException {
    HopsTransactionalRequestHandler completeFileHandler =
        new HopsTransactionalRequestHandler(HDFSOperationType.COMPLETE_FILE, src) {
          @Override
          public void acquireLock(TransactionLocks locks) throws IOException {
            LockFactory lf = getInstance();
            locks.add(lf.getINodeLock(nameNode, INodeLockType.WRITE, INodeResolveType.PATH, src))
                .add(lf.getLeaseLock(LockType.WRITE, holder))
                .add(lf.getLeasePathLock(LockType.WRITE)).add(lf.getBlockLock())
                .add(lf.getBlockRelated(BLK.RE, BLK.CR, BLK.ER, BLK.UC, BLK.UR, BLK.IV));
          }

          @Override
          public Object performTask() throws IOException {
            checkBlock(last);
            return completeFileInternal(src, holder,
                ExtendedBlock.getLocalBlock(last));
          }
        };

    return (Boolean) completeFileHandler.handle(this);
  }

  private boolean completeFileInternal(String src, String holder, Block last)
      throws SafeModeException, UnresolvedLinkException, IOException,
      StorageException {
    if (NameNode.stateChangeLog.isDebugEnabled()) {
      NameNode.stateChangeLog.debug("DIR* NameSystem.completeFile: " +
          src + " for " + holder);
    }
    if (isInSafeMode()) {
      throw new SafeModeException("Cannot complete file " + src, safeMode);
    }

    INodeFileUnderConstruction pendingFile;
    try {
      pendingFile = checkLease(src, holder);
    } catch (LeaseExpiredException lee) {
      final INode inode = dir.getINode(src);
      if (inode != null && inode instanceof INodeFile &&
          !inode.isUnderConstruction()) {
        // This could be a retry RPC - i.e the client tried to close
        // the file, but missed the RPC response. Thus, it is trying
        // again to close the file. If the file still exists and
        // the client's view of the last block matches the actual
        // last block, then we'll treat it as a successful close.
        // See HDFS-3031.
        final Block realLastBlock = ((INodeFile) inode).getLastBlock();
        if (Block.matchingIdAndGenStamp(last, realLastBlock)) {
          NameNode.stateChangeLog.info("DIR* completeFile: " +
              "request from " + holder + " to complete " + src +
              " which is already closed. But, it appears to be an RPC " +
              "retry. Returning success");
          return true;
        }
      }
      throw lee;
    }
    // commit the last block and complete it if it has minimum replicas
    commitOrCompleteLastBlock(pendingFile, last);

    if (!checkFileProgress(pendingFile, true)) {
      return false;
    }

    finalizeINodeFileUnderConstruction(src, pendingFile);

    NameNode.stateChangeLog
        .info("DIR* completeFile: " + src + " is closed by " + holder);
    return true;
  }

  /**
   * Save allocated block at the given pending filename
   *
   * @param src
   *     path to the file
   * @param inodes
   *     representing each of the components of src.
   *     The last INode is the INode for the file.
   * @throws QuotaExceededException
   *     If addition of block exceeds space quota
   */
  BlockInfo saveAllocatedBlock(String src, INode[] inodes, Block newBlock,
      DatanodeStorageInfo targets[]) throws IOException, StorageException {
    BlockInfo b = dir.addBlock(src, inodes, newBlock, targets);
    NameNode.stateChangeLog.info(
        "BLOCK* allocateBlock: " + src + ". " + getBlockPoolId() + " " + b);
    DatanodeStorageInfo.incrementBlocksScheduled(targets);
    return b;
  }

  /**
   * Create new block with a unique block id and a new generation stamp.
   */
  Block createNewBlock(INodeFile pendingFile)
      throws IOException, StorageException {
    Block b = new Block(IDsGeneratorFactory.getInstance().getUniqueBlockID()
        , 0, 0); // HOP. previous code was getFSImage().getUniqueBlockId()
    // Increment the generation stamp for every new block.
    b.setGenerationStampNoPersistance(pendingFile.nextGenerationStamp());
    return b;
  }

  /**
   * Check that the indicated file's blocks are present and
   * replicated.  If not, return false. If checkall is true, then check
   * all blocks, otherwise check only penultimate block.
   */
  boolean checkFileProgress(INodeFile v, boolean checkall)
      throws StorageException, IOException {
    if (checkall) {
      //
      // check all blocks of the file.
      //
      for (BlockInfo block : v.getBlocks()) {
        if (!block.isComplete()) {
          BlockInfo cBlock = blockManager
              .tryToCompleteBlock((MutableBlockCollection) v,
                  block.getBlockIndex());
          if (cBlock != null) {
            block = cBlock;
          }
          if (!block.isComplete()) {
            LOG.info("BLOCK* checkFileProgress: " + block +
                " has not reached minimal replication " +
                blockManager.minReplication);
            return false;
          }
        }
      }
    } else {
      //
      // check the penultimate block of this file
      //
      BlockInfo b = v.getPenultimateBlock();
      if (b != null && !b.isComplete()) {
        blockManager
            .tryToCompleteBlock((MutableBlockCollection) v, b.getBlockIndex());
        b = v.getPenultimateBlock();
        if (!b.isComplete()) {
          LOG.info("BLOCK* checkFileProgress: " + b +
              " has not reached minimal replication " +
              blockManager.minReplication);
          return false;
        }

      }
    }
    return true;
  }

  ////////////////////////////////////////////////////////////////
  // Here's how to handle block-copy failure during client write:
  // -- As usual, the client's write should result in a streaming
  // backup write to a k-machine sequence.
  // -- If one of the backup machines fails, no worries.  Fail silently.
  // -- Before client is allowed to close and finalize file, make sure
  // that the blocks are backed up.  Namenode may have to issue specific backup
  // commands to make up for earlier datanode failures.  Once all copies
  // are made, edit namespace and return to client.
  ////////////////////////////////////////////////////////////////

  /**
   * Change the indicated filename.
   *
   * @deprecated Use {@link #renameTo(String, String, Options.Rename...)}
   * instead.
   */
  @Deprecated
  boolean renameTo(final String src, final String dst) throws IOException {
    HopsTransactionalRequestHandler renameToHandler =
        new HopsTransactionalRequestHandler(HDFSOperationType.DEPRICATED_RENAME, src) {
          @Override
          public void acquireLock(TransactionLocks locks) throws IOException {
            LockFactory lf = getInstance();
            locks.add(lf.getLegacyRenameINodeLock(nameNode,
                INodeLockType.WRITE_ON_TARGET_AND_PARENT,
                INodeResolveType.PATH, src, dst))
                .add(lf.getLeaseLock(LockType.WRITE))
                .add(lf.getLeasePathLock(LockType.WRITE)).add(lf.getBlockLock())
                .add(lf.getBlockRelated(BLK.RE, BLK.UC, BLK.IV, BLK.CR, BLK.ER,
                    BLK.PE, BLK.UR));
            if (dir.isQuotaEnabled()) {
              locks.add(lf.getQuotaUpdateLock(true, src, dst));
            }
          }

          @Override
          public Object performTask() throws IOException {
            try {
              return renameToInt(src, dst);
            } catch (AccessControlException e) {
              logAuditEvent(false, "rename", src, dst, null);
              throw e;
            }
          }
        };
    return (Boolean) renameToHandler.handle(this);
  }

  private boolean renameToInt(String src, String dst)
      throws IOException, UnresolvedLinkException, StorageException {
    boolean status = false;
    HdfsFileStatus resultingStat = null;
    if (NameNode.stateChangeLog.isDebugEnabled()) {
      NameNode.stateChangeLog.debug("DIR* NameSystem.renameTo: " + src +
          " to " + dst);
    }
    FSPermissionChecker pc = getPermissionChecker();
    status = renameToInternal(pc, src, dst);
    if (status) {
      resultingStat = getAuditFileInfo(dst, false);
    }

    if (status) {
      logAuditEvent(true, "rename", src, dst, resultingStat);
    }
    return status;
  }

  /**
   * @deprecated See {@link #renameTo(String, String)}
   */
  @Deprecated
  private boolean renameToInternal(FSPermissionChecker pc, String src,
      String dst)
      throws IOException, UnresolvedLinkException, StorageException {
    if (isInSafeMode()) {
      throw new SafeModeException("Cannot rename " + src, safeMode);
    }
    if (!DFSUtil.isValidName(dst)) {
      throw new IOException("Invalid name: " + dst);
    }
    if (isPermissionEnabled) {
      //We should not be doing this.  This is move() not renameTo().
      //but for now,
      //NOTE: yes, this is bad!  it's assuming much lower level behavior
      //      of rewriting the dst
      String actualdst =
          dir.isDir(dst) ? dst + Path.SEPARATOR + new Path(src).getName() : dst;
      checkParentAccess(pc, src, FsAction.WRITE);
      checkAncestorAccess(pc, actualdst, FsAction.WRITE);
    }

    if (dir.renameTo(src, dst)) {
      return true;
    }
    return false;
  }
  

  /**
   * Rename src to dst
   */
  void renameTo(final String src, final String dst,
      final Options.Rename... options) throws IOException {
    new HopsTransactionalRequestHandler(HDFSOperationType.RENAME, src) {
      @Override
      public void acquireLock(TransactionLocks locks) throws IOException {
        LockFactory lf = getInstance();
        locks.add(lf.getRenameINodeLock(nameNode,
            INodeLockType.WRITE_ON_TARGET_AND_PARENT,
            INodeResolveType.PATH, src, dst))
            .add(lf.getLeaseLock(LockType.WRITE))
            .add(lf.getLeasePathLock(LockType.WRITE)).add(lf.getBlockLock())
            .add(lf.getBlockRelated(BLK.RE, BLK.CR, BLK.UC, BLK.UR, BLK.IV,
                BLK.PE, BLK.ER));
        if (dir.isQuotaEnabled()) {
          locks.add(lf.getQuotaUpdateLock(true, src, dst));
        }
      }

      @Override
      public Object performTask() throws IOException {
        HdfsFileStatus resultingStat = null;
        if (NameNode.stateChangeLog.isDebugEnabled()) {
          NameNode.stateChangeLog.debug(
              "DIR* NameSystem.renameTo: with options - " + src + " to " + dst);
        }
        FSPermissionChecker pc = getPermissionChecker();
        renameToInternal(pc, src, dst, options);
        resultingStat = getAuditFileInfo(dst, false);

        if (resultingStat != null) {
          StringBuilder cmd = new StringBuilder("rename options=");
          for (Rename option : options) {
            cmd.append(option.value()).append(" ");
          }
          logAuditEvent(true, cmd.toString(), src, dst, resultingStat);
        }
        return null;
      }
    }.handle(this);
  }

  private void renameToInternal(FSPermissionChecker pc, String src, String dst,
      Options.Rename... options) throws IOException, StorageException {
    if (isInSafeMode()) {
      throw new SafeModeException("Cannot rename " + src, safeMode);
    }
    if (!DFSUtil.isValidName(dst)) {
      throw new InvalidPathException("Invalid name: " + dst);
    }
    if (isPermissionEnabled) {
      checkParentAccess(pc, src, FsAction.WRITE);
      checkAncestorAccess(pc, dst, FsAction.WRITE);
    }

    dir.renameTo(src, dst, options);
  }

  /**
   * Remove the indicated file from namespace.
   *
   * @see ClientProtocol#delete(String, boolean) for detailed descriptoin and
   * description of exceptions
   */
  public boolean deleteWithTransaction(final String src,
      final boolean recursive) throws IOException {
    HopsTransactionalRequestHandler deleteHandler =
        new HopsTransactionalRequestHandler(HDFSOperationType.DELETE, src) {
          @Override
          public void acquireLock(TransactionLocks locks) throws IOException {
            LockFactory lf = getInstance();
            locks.add(lf.getINodeLock( nameNode,
                INodeLockType.WRITE_ON_TARGET_AND_PARENT,
                INodeResolveType.PATH_AND_IMMEDIATE_CHILDREN, false, src))
                .add(lf.getLeaseLock(LockType.WRITE))
                .add(lf.getLeasePathLock(LockType.WRITE)).add(lf.getBlockLock())
                .add(lf.getBlockRelated(BLK.RE, BLK.CR, BLK.UC, BLK.UR, BLK.PE,
                    BLK.IV));
            if (dir.isQuotaEnabled()) {
              locks.add(lf.getQuotaUpdateLock(true, src));
            }
            if (erasureCodingEnabled) {
              locks.add(lf.getEncodingStatusLock(LockType.WRITE, src));
            }
          }

          @Override
          public Object performTask() throws IOException {
            return delete(src, recursive);
          }
        };
    return (Boolean) deleteHandler.handle(this);
  }

  boolean delete(String src, boolean recursive)
      throws AccessControlException, SafeModeException, UnresolvedLinkException,
      IOException, StorageException {
    try {
      return deleteInt(src, recursive);
    } catch (AccessControlException e) {
      logAuditEvent(false, "delete", src);
      throw e;
    }
  }

  private boolean deleteInt(String src, boolean recursive)
      throws AccessControlException, SafeModeException, UnresolvedLinkException,
      IOException, StorageException {
    if (NameNode.stateChangeLog.isDebugEnabled()) {
      NameNode.stateChangeLog.debug("DIR* NameSystem.delete: " + src);
    }
    boolean status = deleteInternal(src, recursive, true);
    if (status) {
      logAuditEvent(true, "delete", src);
    }
    return status;
  }

  FSPermissionChecker getPermissionChecker()
      throws AccessControlException {
    return new FSPermissionChecker(fsOwnerShortUserName, supergroup);
  }

  /**
   * Remove a file/directory from the namespace.
   * <p/>
   * For large directories, deletion is incremental. The blocks under
   * the directory are collected and deleted a small number at a time.
   * <p/>
   * For small directory or file the deletion is done in one shot.
   *
   * @see ClientProtocol#delete(String, boolean) for description of exceptions
   */
  private boolean deleteInternal(String src, boolean recursive,
      boolean enforcePermission)
      throws AccessControlException, SafeModeException, UnresolvedLinkException,
      IOException, StorageException {
    ArrayList<Block> collectedBlocks = new ArrayList<Block>();
    FSPermissionChecker pc = getPermissionChecker();
    if (isInSafeMode()) {
      throw new SafeModeException("Cannot delete " + src, safeMode);
    }
    if (!recursive && dir.isNonEmptyDirectory(src)) {
      throw new IOException(src + " is non empty");
    }
    if (enforcePermission && isPermissionEnabled) {
      checkPermission(pc, src, false, null, FsAction.WRITE, null, FsAction.ALL);
    }
    // Unlink the target directory from directory tree
    if (!dir.delete(src, collectedBlocks)) {
      return false;
    }

    removeBlocks(collectedBlocks); // Incremental deletion of blocks
    collectedBlocks.clear();
    if (NameNode.stateChangeLog.isDebugEnabled()) {
      NameNode.stateChangeLog
          .debug("DIR* Namesystem.delete: " + src + " is removed");
    }
    return true;
  }

  /**
   * From the given list, incrementally remove the blocks from blockManager
   * Writelock is dropped and reacquired every BLOCK_DELETION_INCREMENT to
   * ensure that other waiters on the lock can get in. See HDFS-2938
   */
  private void removeBlocks(List<Block> blocks)
      throws StorageException, TransactionContextException {
    int start = 0;
    int end = 0;
    while (start < blocks.size()) {
      end = BLOCK_DELETION_INCREMENT + start;
      end = end > blocks.size() ? blocks.size() : end;
      for (int i = start; i < end; i++) {
        blockManager.removeBlock(blocks.get(i));
      }
      start = end;
    }
  }
  
  void removePathAndBlocks(String src, List<Block> blocks)
      throws StorageException, IOException {
    leaseManager.removeLeaseWithPrefixPath(src);
    if (blocks == null) {
      return;
    }
    for (Block b : blocks) {
      blockManager.removeBlock(b);
    }
  }

  /**
   * Get the file info for a specific file.
   *
   * @param src
   *     The string representation of the path to the file
   * @param resolveLink
   *     whether to throw UnresolvedLinkException
   *     if src refers to a symlink
   * @return object containing information regarding the file
   * or null if file not found
   * @throws AccessControlException
   *     if access is denied
   * @throws UnresolvedLinkException
   *     if a symlink is encountered.
   */
  public HdfsFileStatus getFileInfo(final String src, final boolean resolveLink)
      throws AccessControlException, UnresolvedLinkException, IOException {
    HopsTransactionalRequestHandler getFileInfoHandler =
        new HopsTransactionalRequestHandler(HDFSOperationType.GET_FILE_INFO,
            src) {
          @Override
          public void acquireLock(TransactionLocks locks) throws IOException {
            LockFactory lf = getInstance();
            locks.add(lf.getINodeLock(true/*skip quota*/,nameNode, INodeLockType.READ,
                INodeResolveType.PATH, resolveLink, src));
          }

          @Override
          public Object performTask() throws IOException {
            HdfsFileStatus stat = null;
            FSPermissionChecker pc = getPermissionChecker();
            try {
              if (isPermissionEnabled) {
                checkTraverse(pc, src);
              }
              stat = dir.getFileInfo(src, resolveLink);
            } catch (AccessControlException e) {
              logAuditEvent(false, "getfileinfo", src);
              throw e;
            }
            logAuditEvent(true, "getfileinfo", src);
            return stat;
          }
        };
    if (!DFSUtil.isValidName(src)) {
      throw new InvalidPathException("Invalid file name: " + src);
    }
    return (HdfsFileStatus) getFileInfoHandler.handle(this);
  }

  /**
   * Create all the necessary directories
   */
  boolean mkdirs(final String src, final PermissionStatus permissions,
      final boolean createParent) throws IOException, UnresolvedLinkException {
    final boolean resolvedLink = false;
    HopsTransactionalRequestHandler mkdirsHandler =
        new HopsTransactionalRequestHandler(HDFSOperationType.MKDIRS, src) {
          @Override
          public void acquireLock(TransactionLocks locks) throws IOException {
            LockFactory lf = getInstance();
            locks.add(lf.getINodeLock(nameNode,
                INodeLockType.WRITE_ON_TARGET_AND_PARENT, INodeResolveType.PATH,
                resolvedLink, src));
          }

          @Override
          public Object performTask() throws StorageException, IOException {
            try {
              return mkdirsInt(src, permissions, createParent);
            } catch (AccessControlException e) {
              logAuditEvent(false, "mkdirs", src);
              throw e;
            }
          }
        };
    return (Boolean) mkdirsHandler.handle(this);
  }

  private boolean mkdirsInt(String src, PermissionStatus permissions,
      boolean createParent)
      throws IOException, UnresolvedLinkException, StorageException {
    HdfsFileStatus resultingStat = null;
    boolean status = false;
    if (NameNode.stateChangeLog.isDebugEnabled()) {
      NameNode.stateChangeLog
          .debug(this.getNamenodeId() + ") DIR* NameSystem.mkdirs: " + src);
    }
    FSPermissionChecker pc = getPermissionChecker();
    status = mkdirsInternal(pc, src, permissions, createParent);
    if (status) {
      resultingStat = dir.getFileInfo(src, false);
    }

    if (status) {
      logAuditEvent(true, "mkdirs", src, null, resultingStat);
    }
    return status;
  }

  /**
   * Create all the necessary directories
   */
  private boolean mkdirsInternal(FSPermissionChecker pc, String src,
      PermissionStatus permissions, boolean createParent)
      throws IOException, UnresolvedLinkException, StorageException {
    if (isInSafeMode()) {
      throw new SafeModeException("Cannot create directory " + src, safeMode);
    }
    if (isPermissionEnabled) {
      checkTraverse(pc, src);
    }
    if (dir.isDir(src)) {
      // all the users of mkdirs() are used to expect 'true' even if
      // a new directory is not created.
      return true;
    }
    if (!DFSUtil.isValidName(src)) {
      throw new InvalidPathException(src);
    }
    if (isPermissionEnabled) {
      checkAncestorAccess(pc, src, FsAction.WRITE);
    }
    if (!createParent) {
      verifyParentDir(src);
    }

    // validate that we have enough inodes. This is, at best, a 
    // heuristic because the mkdirs() operation migth need to 
    // create multiple inodes.
    checkFsObjectLimit();

    if (!dir.mkdirs(src, permissions, false, now())) {
      throw new IOException("Failed to create directory: " + src);
    }
    return true;
  }

  ContentSummary getContentSummary(final String src)
      throws AccessControlException, FileNotFoundException,
      UnresolvedLinkException, IOException {
    if (isLegacyConentSummaryEnabled()) {
      throw new UnsupportedActionException("Legacy Content Summary is not supported");
    } else {
      return multiTransactionalGetContentSummary(src);
    }
  }

//  ContentSummary getContentSummaryLegacy(final String src)
//      throws AccessControlException, FileNotFoundException,
//      UnresolvedLinkException, IOException {
//    HopsTransactionalRequestHandler getContentSummaryHandler =
//        new HopsTransactionalRequestHandler(
//            HDFSOperationType.GET_CONTENT_SUMMARY, src) {
//          @Override
//          public void acquireLock(TransactionLocks locks) throws IOException {
//            LockFactory lf = getInstance();
//            locks.add(lf.getINodeLock(nameNode, INodeLockType.READ,
//                INodeResolveType.PATH_AND_ALL_CHILDREN_RECURSIVELY, src))
//                .add(lf.getBlockLock());
//          }
//
//          @Override
//          public Object performTask() throws IOException {
//            FSPermissionChecker pc =
//                new FSPermissionChecker(fsOwnerShortUserName, supergroup);
//            if (isPermissionEnabled) {
//              checkPermission(pc, src, false, null, null, null,
//                  FsAction.READ_EXECUTE);
//            }
//            return dir.getContentSummary(src);
//          }
//        };
//    return (ContentSummary) getContentSummaryHandler.handle(this);
//  }

  /**
   * Set the namespace quota and diskspace quota for a directory.
   * See {@link ClientProtocol#setQuota(String, long, long)} for the
   * contract.
   */
//  void setQuota(final String path, final long nsQuota, final long dsQuota)
//      throws IOException, UnresolvedLinkException {
//    HopsTransactionalRequestHandler setQuotaHandler =
//        new HopsTransactionalRequestHandler(HDFSOperationType.SET_QUOTA, path) {
//          @Override
//          public void acquireLock(TransactionLocks locks) throws IOException {
//            LockFactory lf = getInstance();
//            locks.add(lf.getINodeLock(nameNode, INodeLockType.WRITE,
//                INodeResolveType.PATH_AND_ALL_CHILDREN_RECURSIVELY, path))
//                .add(lf.getBlockLock());
//          }
//
//          @Override
//          public Object performTask() throws StorageException, IOException {
//            checkSuperuserPrivilege();
//            if (isInSafeMode()) {
//              throw new SafeModeException("Cannot set quota on " + path,
//                  safeMode);
//            }
//            dir.setQuota(path, nsQuota, dsQuota);
//            return null;
//          }
//        };
//    setQuotaHandler.handle(this);
//  }
  
  /**
   * Persist all metadata about this file.
   *
   * @param src
   *     The string representation of the path
   * @param clientName
   *     The string representation of the client
   * @param lastBlockLength
   *     The length of the last block
   *     under construction reported from client.
   * @throws IOException
   *     if path does not exist
   */
  void fsync(final String src, final String clientName,
      final long lastBlockLength) throws IOException, UnresolvedLinkException {
    new HopsTransactionalRequestHandler(HDFSOperationType.FSYNC, src) {
      @Override
      public void acquireLock(TransactionLocks locks) throws IOException {
        LockFactory lf = getInstance();
        locks.add(
            lf.getINodeLock(nameNode, INodeLockType.WRITE, INodeResolveType.PATH,
                src)).add(lf.getLeaseLock(LockType.READ))
            .add(lf.getBlockLock());
      }

      @Override
      public Object performTask() throws IOException {
        NameNode.stateChangeLog
            .info("BLOCK* fsync: " + src + " for " + clientName);
        if (isInSafeMode()) {
          throw new SafeModeException("Cannot fsync file " + src, safeMode);
        }
        INodeFileUnderConstruction pendingFile = checkLease(src, clientName);
        if (lastBlockLength > 0) {
          pendingFile.updateLengthOfLastBlock(lastBlockLength);
        }
        dir.persistBlocks(src, pendingFile);
        pendingFile.recomputeFileSize();
        return null;
      }
    }.handle(this);
  }

  /**
   * Move a file that is being written to be immutable.
   *
   * @param src
   *     The filename
   * @param lease
   *     The lease for the client creating the file
   * @param recoveryLeaseHolder
   *     reassign lease to this holder if the last block
   *     needs recovery; keep current holder if null.
   * @return true  if file has been successfully finalized and closed or
   * false if block recovery has been initiated. Since the lease owner
   * has been changed and logged, caller should call logSync().
   * @throws AlreadyBeingCreatedException
   *     if file is waiting to achieve minimal
   *     replication;<br>
   *     RecoveryInProgressException if lease recovery is in progress.<br>
   *     IOException in case of an error.
   */
  boolean internalReleaseLease(Lease lease, String src,
      String recoveryLeaseHolder)
      throws AlreadyBeingCreatedException, IOException, UnresolvedLinkException,
      StorageException {
    LOG.info("Recovering " + lease + ", src=" + src);
    assert !isInSafeMode();

    final INodeFileUnderConstruction pendingFile =
        INodeFileUnderConstruction.valueOf(dir.getINode(src), src);
    int nrBlocks = pendingFile.numBlocks();
    BlockInfo[] blocks = pendingFile.getBlocks();

    int nrCompleteBlocks;
    BlockInfo curBlock = null;
    for (nrCompleteBlocks = 0; nrCompleteBlocks < nrBlocks;
         nrCompleteBlocks++) {
      curBlock = blocks[nrCompleteBlocks];
      if (!curBlock.isComplete()) {
        break;
      }
      assert blockManager.checkMinReplication(curBlock) :
          "A COMPLETE block is not minimally replicated in " + src;
    }

    // If there are no incomplete blocks associated with this file,
    // then reap lease immediately and close the file.
    if (nrCompleteBlocks == nrBlocks) {
      finalizeINodeFileUnderConstruction(src, pendingFile);
      NameNode.stateChangeLog.warn("BLOCK*" +
          " internalReleaseLease: All existing blocks are COMPLETE," +
          " lease removed, file closed.");
      return true;  // closed!
    }

    // Only the last and the penultimate blocks may be in non COMPLETE state.
    // If the penultimate block is not COMPLETE, then it must be COMMITTED.
    if (nrCompleteBlocks < nrBlocks - 2 || nrCompleteBlocks == nrBlocks - 2 &&
        curBlock != null &&
        curBlock.getBlockUCState() != BlockUCState.COMMITTED) {
      final String message = "DIR* NameSystem.internalReleaseLease: " +
          "attempt to release a create lock on " + src +
          " but file is already closed.";
      NameNode.stateChangeLog.warn(message);
      throw new IOException(message);
    }

    // The last block is not COMPLETE, and
    // that the penultimate block if exists is either COMPLETE or COMMITTED
    final BlockInfo lastBlock = pendingFile.getLastBlock();
    BlockUCState lastBlockState = lastBlock.getBlockUCState();
    BlockInfo penultimateBlock = pendingFile.getPenultimateBlock();
    boolean penultimateBlockMinReplication;
    BlockUCState penultimateBlockState;
    if (penultimateBlock == null) {
      penultimateBlockState = BlockUCState.COMPLETE;
      // If penultimate block doesn't exist then its minReplication is met
      penultimateBlockMinReplication = true;
    } else {
      penultimateBlockState = BlockUCState.COMMITTED;
      penultimateBlockMinReplication =
          blockManager.checkMinReplication(penultimateBlock);
    }
    assert penultimateBlockState == BlockUCState.COMPLETE ||
        penultimateBlockState == BlockUCState.COMMITTED :
        "Unexpected state of penultimate block in " + src;

    switch (lastBlockState) {
      case COMPLETE:
        assert false : "Already checked that the last block is incomplete";
        break;
      case COMMITTED:
        // Close file if committed blocks are minimally replicated
        if (penultimateBlockMinReplication &&
            blockManager.checkMinReplication(lastBlock)) {
          finalizeINodeFileUnderConstruction(src, pendingFile);
          NameNode.stateChangeLog.warn("BLOCK*" +
              " internalReleaseLease: Committed blocks are minimally replicated," +
              " lease removed, file closed.");
          return true;  // closed!
        }
        // Cannot close file right now, since some blocks
        // are not yet minimally replicated.
        // This may potentially cause infinite loop in lease recovery
        // if there are no valid replicas on data-nodes.
        String message = "DIR* NameSystem.internalReleaseLease: " +
            "Failed to release lease for file " + src +
            ". Committed blocks are waiting to be minimally replicated." +
            " Try again later.";
        NameNode.stateChangeLog.warn(message);
        throw new AlreadyBeingCreatedException(message);
      case UNDER_CONSTRUCTION:
      case UNDER_RECOVERY:
        final BlockInfoUnderConstruction uc =
            (BlockInfoUnderConstruction) lastBlock;
        // setup the last block locations from the blockManager if not known
        if (uc.getNumExpectedLocations() == 0) {
          uc.setExpectedLocations(blockManager.getStorages(lastBlock));
        }
        // start recovery of the last block for this file
        long blockRecoveryId = pendingFile.nextGenerationStamp();
        lease = reassignLease(lease, src, recoveryLeaseHolder, pendingFile);
        uc.initializeBlockRecovery(blockRecoveryId,
            getBlockManager().getDatanodeManager());
        leaseManager.renewLease(lease);
        // Cannot close file right now, since the last block requires recovery.
        // This may potentially cause infinite loop in lease recovery
        // if there are no valid replicas on data-nodes.
        NameNode.stateChangeLog.warn("DIR* NameSystem.internalReleaseLease: " +
                "File " + src + " has not been closed." +
                " Lease recovery is in progress. " +
                "RecoveryId = " + blockRecoveryId + " for block " + lastBlock);
        break;
    }
    return false;
  }

  private Lease reassignLease(Lease lease, String src, String newHolder,
      INodeFileUnderConstruction pendingFile)
      throws StorageException, TransactionContextException {
    if (newHolder == null) {
      return lease;
    }
    return reassignLeaseInternal(lease, src, newHolder, pendingFile);
  }
  
  Lease reassignLeaseInternal(Lease lease, String src, String newHolder,
      INodeFileUnderConstruction pendingFile)
      throws StorageException, TransactionContextException {
    pendingFile.setClientName(newHolder);
    return leaseManager.reassignLease(lease, src, newHolder);
  }

private void commitOrCompleteLastBlock(
      final INodeFileUnderConstruction fileINode, final Block commitBlock)
      throws IOException {
    
    if (!blockManager.commitOrCompleteLastBlock(fileINode, commitBlock)) {
      return;
    }

    fileINode.recomputeFileSize();     
    
    if (dir.isQuotaEnabled()) {
      final long diff = fileINode.getPreferredBlockSize()
          - commitBlock.getNumBytes();
      if (diff > 0) {
      // Adjust disk space consumption if required
      String path = leaseManager.findPath(fileINode);
      dir.updateSpaceConsumed(path, 0,
          -diff * fileINode.getBlockReplication());
      }
    }
    
    try {
      if (fileINode.isPathMetaEnabled()) {
        SizeLogDataAccess da = (SizeLogDataAccess)
            HdfsStorageFactory.getDataAccess(SizeLogDataAccess.class);
        da.add(new SizeLogEntry(fileINode.getId(), fileINode.getSize()));
      }
    } catch (StorageCallPreventedException e) {
      // Path is not available during block synchronization but it is OK
      // for us if search results are off by one block
    }
  }

  private void finalizeINodeFileUnderConstruction(String src,
      INodeFileUnderConstruction pendingFile)
      throws IOException, UnresolvedLinkException, StorageException {
    leaseManager.removeLease(pendingFile.getClientName(), src);

    // The file is no longer pending.
    // Create permanent INode, update blocks
    INodeFile newFile = pendingFile.convertToInodeFile();
    // close file and persist block allocations for this file
    dir.closeFile(src, newFile);

    blockManager.checkReplication(newFile);
  }

  void commitBlockSynchronization(final ExtendedBlock lastblock,
      final long newgenerationstamp, final long newlength,
      final boolean closeFile, final boolean deleteblock,
      final DatanodeID[] newtargets, final String[] newtargetstorages)
      throws IOException, UnresolvedLinkException {
    LOG.info("commitBlockSynchronization(lastblock=" + lastblock
        + ", newgenerationstamp=" + newgenerationstamp
        + ", newlength=" + newlength
        + ", newtargets=" + Arrays.asList(newtargets)
        + ", closeFile=" + closeFile
        + ", deleteBlock=" + deleteblock
        + ")");

    new HopsTransactionalRequestHandler(
        HDFSOperationType.COMMIT_BLOCK_SYNCHRONIZATION) {
      INodeIdentifier inodeIdentifier;

      @Override
      public void setUp() throws StorageException {
        inodeIdentifier =
            INodeUtil.resolveINodeFromBlock(lastblock.getLocalBlock());
      }

      @Override
      public void acquireLock(TransactionLocks locks) throws IOException {
        LockFactory lf = getInstance();
        locks.add(
            lf.getIndividualINodeLock(INodeLockType.WRITE, inodeIdentifier, true))
            .add(lf.getLeaseLock(LockType.WRITE))
            .add(lf.getLeasePathLock(LockType.WRITE))
            .add(lf.getBlockLock(lastblock.getBlockId(), inodeIdentifier))
            .add(lf.getBlockRelated(BLK.RE, BLK.CR, BLK.ER, BLK.UC, BLK.UR));
      }

      @Override
      public Object performTask() throws IOException {
        String src = "";
        // If a DN tries to commit to the standby, the recovery will
        // fail, and the next retry will succeed on the new NN.

        if (isInSafeMode()) {
          throw new SafeModeException(
              "Cannot commitBlockSynchronization while in safe mode", safeMode);
        }
        LOG.info("commitBlockSynchronization(lastblock=" + lastblock +
            ", newgenerationstamp=" + newgenerationstamp + ", newlength=" +
            newlength + ", newtargets=" + Arrays.asList(newtargets) +
            ", closeFile=" + closeFile + ", deleteBlock=" + deleteblock + ")");
        final BlockInfo storedBlock =
            blockManager.getStoredBlock(ExtendedBlock.getLocalBlock(lastblock));
        if (storedBlock == null) {
          throw new IOException("Block (=" + lastblock + ") not found");
        }
        INodeFile iFile = (INodeFile) storedBlock.getBlockCollection();
        if (!iFile.isUnderConstruction() || storedBlock.isComplete()) {
          throw new IOException(
              "Unexpected block (=" + lastblock + ") since the file (=" +
                  iFile.getLocalName() + ") is not under construction");
        }

        long recoveryId =
            ((BlockInfoUnderConstruction) storedBlock).getBlockRecoveryId();
        if (recoveryId != newgenerationstamp) {
          throw new IOException("The recovery id " + newgenerationstamp +
              " does not match current recovery id " + recoveryId +
              " for block " + lastblock);
        }

        INodeFileUnderConstruction pendingFile = (INodeFileUnderConstruction) iFile;

        if (deleteblock) {
          pendingFile.removeLastBlock(ExtendedBlock.getLocalBlock(lastblock));
          blockManager.removeBlockFromMap(storedBlock);
        } else {
          // update last block
          storedBlock.setGenerationStamp(newgenerationstamp);
          storedBlock.setNumBytes(newlength);
          iFile.recomputeFileSize();
          // find the DatanodeDescriptor objects
          // There should be no locations in the blockManager till now because the
          // file is underConstruction
          ArrayList<DatanodeDescriptor> trimmedTargets = new ArrayList<DatanodeDescriptor>(newtargets.length);
          ArrayList<String> trimmedStorages = new ArrayList<String>(newtargets.length);

          for (int i = 0; i < newtargets.length; i++) {
            DatanodeDescriptor targetNode = blockManager.getDatanodeManager().getDatanode(newtargets[i]);
            if (targetNode != null) {
              trimmedTargets.add(targetNode);
              trimmedStorages.add(newtargetstorages[i]);
            } else if (LOG.isDebugEnabled()) {
              LOG.debug("DatanodeDescriptor (=" + newtargets[i] + ") not found");
            }
          }
          if ((closeFile) && !trimmedTargets.isEmpty()) {
            // the file is getting closed. Insert block locations into blockManager.
            // Otherwise fsck will report these blocks as MISSING, especially if the
            // blocksReceived from Datanodes take a long time to arrive.
            for (int i = 0; i < trimmedTargets.size(); i++) {
              DatanodeStorageInfo storageInfo = trimmedTargets.get(i).getStorageInfo(trimmedStorages.get(i));
              if (storageInfo != null) {
                storageInfo.addBlock(storedBlock);
              }
            }
          }
          // add pipeline locations into the INodeUnderConstruction
          DatanodeStorageInfo[] trimmedStorageInfos =
              blockManager.getDatanodeManager().getDatanodeStorageInfos(
                  trimmedTargets.toArray(new DatanodeID[trimmedTargets.size()]),
                  trimmedStorages.toArray(new String[trimmedStorages.size()]));
          pendingFile.setLastBlock(storedBlock, trimmedStorageInfos);
        }

        src = leaseManager.findPath(pendingFile);
        if (closeFile) {
          // commit the last block and complete it if it has minimum replicas
          commitOrCompleteLastBlock(pendingFile, storedBlock);

          //remove lease, close file
          finalizeINodeFileUnderConstruction(src, pendingFile);
        } else {
          // If this commit does not want to close the file, persist blocks
          dir.persistBlocks(src, pendingFile);
        }
        if (closeFile) {
          LOG.info(
              "commitBlockSynchronization(newblock=" + lastblock + ", file=" +
                  src + ", newgenerationstamp=" + newgenerationstamp +
                  ", newlength=" + newlength + ", newtargets=" +
                  Arrays.asList(newtargets) +
                  ") successful");
        } else {
          LOG.info("commitBlockSynchronization(" + lastblock + ") successful");
        }
        return null;
      }

    }.handle(this);
  }


  /**
   * Renew the lease(s) held by the given client
   */
  void renewLease(final String holder) throws IOException {
    new HopsTransactionalRequestHandler(HDFSOperationType.RENEW_LEASE) {
      @Override
      public void acquireLock(TransactionLocks locks) throws IOException {
        LockFactory lf = LockFactory.getInstance();
        locks.add(lf.getLeaseLock(LockType.WRITE, holder));
      }

      @Override
      public Object performTask() throws IOException {
        if (isInSafeMode()) {
          throw new SafeModeException("Cannot renew lease for " + holder,
              safeMode);
        }
        leaseManager.renewLease(holder);
        return null;
      }
    }.handle(this);
  }

  /**
   * Get a partial listing of the indicated directory
   *
   * @param src
   *     the directory name
   * @param startAfter
   *     the name to start after
   * @param needLocation
   *     if blockLocations need to be returned
   * @return a partial listing starting after startAfter
   * @throws AccessControlException
   *     if access is denied
   * @throws UnresolvedLinkException
   *     if symbolic link is encountered
   * @throws IOException
   *     if other I/O error occurred
   */
  DirectoryListing getListing(final String src, final byte[] startAfter,
      final boolean needLocation)
      throws AccessControlException, UnresolvedLinkException, IOException {
    HopsTransactionalRequestHandler getListingHandler =
        new HopsTransactionalRequestHandler(HDFSOperationType.GET_LISTING,
            src) {
          @Override
          public void acquireLock(TransactionLocks locks) throws IOException {
            LockFactory lf = LockFactory.getInstance();
            locks.add(lf.getINodeLock(true/*skip INodeAttr*/, nameNode, INodeLockType.READ,
                INodeResolveType.PATH_AND_IMMEDIATE_CHILDREN, src));
            if(needLocation){
                locks
                .add(lf.getBlockLock())
                .add(lf.getBlockRelated(BLK.RE, BLK.ER, BLK.CR, BLK.UC));
            }
          }

          @Override
          public Object performTask() throws IOException {
            try {
              return getListingInt(src, startAfter, needLocation);
            } catch (AccessControlException e) {
              logAuditEvent(false, "listStatus", src);
              throw e;
            }
          }
        };
    return (DirectoryListing) getListingHandler.handle(this);
  }

  private DirectoryListing getListingInt(String src, byte[] startAfter,
      boolean needLocation)
      throws AccessControlException, UnresolvedLinkException, IOException,
      StorageException {
    DirectoryListing dl;
    FSPermissionChecker pc = getPermissionChecker();
    if (isPermissionEnabled) {
      if (dir.isDir(src)) {
        checkPathAccess(pc, src, FsAction.READ_EXECUTE);
      } else {
        checkTraverse(pc, src);
      }
    }
    logAuditEvent(true, "listStatus", src);
    dl = dir.getListing(src, startAfter, needLocation);
    return dl;
  }

  /////////////////////////////////////////////////////////
  //
  // These methods are called by datanodes
  //
  /////////////////////////////////////////////////////////

  /**
   * Register Datanode.
   * <p/>
   * The purpose of registration is to identify whether the new datanode
   * serves a new data storage, and will report new data block copies,
   * which the namenode was not aware of; or the datanode is a replacement
   * node for the data storage that was previously served by a different
   * or the same (in terms of host:port) datanode.
   * The data storages are distinguished by their storageIDs. When a new
   * data storage is reported the namenode issues a new unique storageID.
   * <p/>
   * Finally, the namenode returns its namespaceID as the registrationID
   * for the datanodes.
   * namespaceID is a persistent attribute of the name space.
   * The registrationID is checked every time the datanode is communicating
   * with the namenode.
   * Datanodes with inappropriate registrationID are rejected.
   * If the namenode stops, and then restarts it can restore its
   * namespaceID and will continue serving the datanodes that has previously
   * registered with the namenode without restarting the whole cluster.
   *
   * @see org.apache.hadoop.hdfs.server.datanode.DataNode
   */
  void registerDatanode(DatanodeRegistration nodeReg) throws IOException {
    getBlockManager().getDatanodeManager().registerDatanode(nodeReg);
    checkSafeMode();
  }
  
  /**
   * Get registrationID for datanodes based on the namespaceID.
   *
   * @return registration ID
   * @see #registerDatanode(DatanodeRegistration)
   */
  String getRegistrationID() throws IOException {
    return Storage.getRegistrationID(StorageInfo.getStorageInfoFromDB());
  }

  /**
   * The given node has reported in.  This method should:
   * 1) Record the heartbeat, so the datanode isn't timed out
   * 2) Adjust usage stats for future block allocation
   * <p/>
   * If a substantial amount of time passed since the last datanode
   * heartbeat then request an immediate block report.
   *
   * @return an array of datanode commands
   * @throws IOException
   */
  HeartbeatResponse handleHeartbeat(DatanodeRegistration nodeReg,
      StorageReport[] reports, int xceiverCount,
      int xmitsInProgress, int failedVolumes) throws IOException {
    final int maxTransfer =
        blockManager.getMaxReplicationStreams() - xmitsInProgress;

    DatanodeCommand[] cmds = blockManager.getDatanodeManager()
        .handleHeartbeat(nodeReg, reports, blockPoolId, xceiverCount,
            maxTransfer, failedVolumes);

    return new HeartbeatResponse(cmds);
  }

  /**
   * Returns whether or not there were available resources at the last check of
   * resources.
   *
   * @return true if there were sufficient resources available, false otherwise.
   */
  boolean nameNodeHasResourcesAvailable() {
    return hasResourcesAvailable;
  }

  /**
   * Periodically calls hasAvailableResources of NameNodeResourceChecker, and
   * if
   * there are found to be insufficient resources available, causes the NN to
   * enter safe mode. If resources are later found to have returned to
   * acceptable levels, this daemon will cause the NN to exit safe mode.
   */
  class NameNodeResourceMonitor implements Runnable {
    boolean shouldNNRmRun = true;

    @Override
    public void run() {
      try {
        while (fsRunning && shouldNNRmRun) {
          if (!nameNodeHasResourcesAvailable()) {
            String lowResourcesMsg = "NameNode low on available disk space. ";
            if (!isInSafeMode()) {
              FSNamesystem.LOG.warn(lowResourcesMsg + "Entering safe mode.");
            } else {
              FSNamesystem.LOG.warn(lowResourcesMsg + "Already in safe mode.");
            }
            enterSafeMode(true);
          }
          try {
            Thread.sleep(resourceRecheckInterval);
          } catch (InterruptedException ie) {
            // Deliberately ignore
          }
        }
      } catch (Exception e) {
        FSNamesystem.LOG.error("Exception in NameNodeResourceMonitor: ", e);
      }
    }

    public void stopMonitor() {
      shouldNNRmRun = false;
    }
  }


  private void checkBlock(ExtendedBlock block) throws IOException {
    if (block != null && !this.blockPoolId.equals(block.getBlockPoolId())) {
      throw new IOException(
          "Unexpected BlockPoolId " + block.getBlockPoolId() + " - expected " +
              blockPoolId);
    }
  }

  @Metric({"MissingBlocks", "Number of missing blocks"})
  public long getMissingBlocksCount() throws IOException {
    // not locking
    return blockManager.getMissingBlocksCount();
  }

  @Metric({"ExpiredHeartbeats", "Number of expired heartbeats"})
  public int getExpiredHeartbeats() {
    return datanodeStatistics.getExpiredHeartbeats();
  }

  /**
   * @see ClientProtocol#getStats()
   */
  long[] getStats() throws IOException {
    final long[] stats = datanodeStatistics.getStats();
    stats[ClientProtocol.GET_STATS_UNDER_REPLICATED_IDX] =
        getUnderReplicatedBlocks();
    stats[ClientProtocol.GET_STATS_CORRUPT_BLOCKS_IDX] =
        getCorruptReplicaBlocks();
    stats[ClientProtocol.GET_STATS_MISSING_BLOCKS_IDX] =
        getMissingBlocksCount();
    return stats;
  }

  @Override // FSNamesystemMBean
  @Metric({"CapacityTotal", "Total raw capacity of data nodes in bytes"})
  public long getCapacityTotal() {
    return datanodeStatistics.getCapacityTotal();
  }

  @Metric({"CapacityTotalGB", "Total raw capacity of data nodes in GB"})
  public float getCapacityTotalGB() {
    return DFSUtil.roundBytesToGB(getCapacityTotal());
  }

  @Override // FSNamesystemMBean
  @Metric(
      {"CapacityUsed", "Total used capacity across all data nodes in bytes"})
  public long getCapacityUsed() {
    return datanodeStatistics.getCapacityUsed();
  }

  @Metric({"CapacityUsedGB", "Total used capacity across all data nodes in GB"})
  public float getCapacityUsedGB() {
    return DFSUtil.roundBytesToGB(getCapacityUsed());
  }

  @Override // FSNamesystemMBean
  @Metric({"CapacityRemaining", "Remaining capacity in bytes"})
  public long getCapacityRemaining() {
    return datanodeStatistics.getCapacityRemaining();
  }

  @Metric({"CapacityRemainingGB", "Remaining capacity in GB"})
  public float getCapacityRemainingGB() {
    return DFSUtil.roundBytesToGB(getCapacityRemaining());
  }

  @Metric({"CapacityUsedNonDFS",
      "Total space used by data nodes for non DFS purposes in bytes"})
  public long getCapacityUsedNonDFS() {
    return datanodeStatistics.getCapacityUsedNonDFS();
  }

  /**
   * Total number of connections.
   */
  @Override // FSNamesystemMBean
  @Metric
  public int getTotalLoad() {
    return datanodeStatistics.getXceiverCount();
  }

  int getNumberOfDatanodes(DatanodeReportType type) {
    return getBlockManager().getDatanodeManager().getDatanodeListForReport(type)
        .size();
  }

  DatanodeInfo[] datanodeReport(final DatanodeReportType type)
      throws AccessControlException {
    checkSuperuserPrivilege();
    final DatanodeManager dm = getBlockManager().getDatanodeManager();
    final List<DatanodeDescriptor> results = dm.getDatanodeListForReport(type);

    DatanodeInfo[] arr = new DatanodeInfo[results.size()];
    for (int i = 0; i < arr.length; i++) {
      arr[i] = new DatanodeInfo(results.get(i));
    }
    return arr;
  }

  DatanodeStorageReport[] getDatanodeStorageReport(final DatanodeReportType type
  ) throws AccessControlException, StandbyException {
    checkSuperuserPrivilege();
    final DatanodeManager dm = getBlockManager().getDatanodeManager();
    final List<DatanodeDescriptor> datanodes = dm.getDatanodeListForReport(type);

    DatanodeStorageReport[] reports = new DatanodeStorageReport[datanodes.size()];
    for (int i = 0; i < reports.length; i++) {
      final DatanodeDescriptor d = datanodes.get(i);
      reports[i] = new DatanodeStorageReport(new DatanodeInfo(d), d.getStorageReports());
    }
    return reports;
  }

  Date getStartTime() {
    return new Date(startTime);
  }

  void refreshNodes() throws IOException {
    checkSuperuserPrivilege();
    getBlockManager().getDatanodeManager()
        .refreshNodes(new HdfsConfiguration());
  }

  void setBalancerBandwidth(long bandwidth) throws IOException {
    checkSuperuserPrivilege();
    getBlockManager().getDatanodeManager().setBalancerBandwidth(bandwidth);
  }

  /**
   * SafeModeInfo contains information related to the safe mode.
   * <p/>
   * An instance of {@link SafeModeInfo} is created when the name node
   * enters safe mode.
   * <p/>
   * During name node startup {@link SafeModeInfo} counts the number of
   * <em>safe blocks</em>, those that have at least the minimal number of
   * replicas, and calculates the ratio of safe blocks to the total number
   * of blocks in the system, which is the size of blocks in
   * {@link FSNamesystem#blockManager}. When the ratio reaches the
   * {@link #threshold} it starts the {@link SafeModeMonitor} daemon in order
   * to monitor whether the safe mode {@link #extension} is passed.
   * Then it leaves safe mode and destroys itself.
   * <p/>
   * If safe mode is turned on manually then the number of safe blocks is
   * not tracked because the name node is not intended to leave safe mode
   * automatically in the case.
   *
   * @see ClientProtocol#setSafeMode
   * @see SafeModeMonitor
   */
  class SafeModeInfo {
    
    // configuration fields
    /**
     * Safe mode threshold condition %.
     */
    private double threshold;
    /**
     * Safe mode minimum number of datanodes alive
     */
    private int datanodeThreshold;
    /**
     * Safe mode extension after the threshold.
     */
    private int extension;
    /**
     * Min replication required by safe mode.
     */
    private int safeReplication;
    /**
     * threshold for populating needed replication queues
     */
    private double replQueueThreshold;

    // internal fields
    /**
     * Time when threshold was reached.
     * <p/>
     * <br>-1 safe mode is off
     * <br> 0 safe mode is on, but threshold is not reached yet
     */
    private long reached = -1;
    /**
     * Total number of blocks.
     */
    int blockTotal;
    /**
     * Number of blocks needed to satisfy safe mode threshold condition
     */
    private int blockThreshold;
    /**
     * Number of blocks needed before populating replication queues
     */
    private int blockReplQueueThreshold;
    /**
     * time of the last status printout
     */
    private long lastStatusReport = 0;
    /**
     * flag indicating whether replication queues have been initialized
     */
    boolean initializedReplQueues = false;
    /**
     * Was safemode entered automatically because available resources were low.
     */
    private boolean resourcesLow = false;
    
    public ThreadLocal<Boolean> safeModePendingOperation =
        new ThreadLocal<Boolean>();
    
    /**
     * Creates SafeModeInfo when the name node enters
     * automatic safe mode at startup.
     *
     * @param conf
     *     configuration
     */
    private SafeModeInfo(Configuration conf) {
      this.threshold = conf.getFloat(DFS_NAMENODE_SAFEMODE_THRESHOLD_PCT_KEY,
          DFS_NAMENODE_SAFEMODE_THRESHOLD_PCT_DEFAULT);
      if (threshold > 1.0) {
        LOG.warn("The threshold value should't be greater than 1, threshold: " +
            threshold);
      }
      this.datanodeThreshold =
          conf.getInt(DFS_NAMENODE_SAFEMODE_MIN_DATANODES_KEY,
              DFS_NAMENODE_SAFEMODE_MIN_DATANODES_DEFAULT);
      this.extension = conf.getInt(DFS_NAMENODE_SAFEMODE_EXTENSION_KEY, 0);
      this.safeReplication = conf.getInt(DFS_NAMENODE_REPLICATION_MIN_KEY,
          DFS_NAMENODE_REPLICATION_MIN_DEFAULT);
      if (this.safeReplication > 1) {
        LOG.warn("Only safe replication 1 is supported");
        this.safeReplication = 1;
      }
      
      LOG.info(DFS_NAMENODE_SAFEMODE_THRESHOLD_PCT_KEY + " = " + threshold);
      LOG.info(
          DFS_NAMENODE_SAFEMODE_MIN_DATANODES_KEY + " = " + datanodeThreshold);
      LOG.info(DFS_NAMENODE_SAFEMODE_EXTENSION_KEY + "     = " + extension);

      // default to safe mode threshold (i.e., don't populate queues before leaving safe mode)
      this.replQueueThreshold =
          conf.getFloat(DFS_NAMENODE_REPL_QUEUE_THRESHOLD_PCT_KEY,
              (float) threshold);
      this.blockTotal = 0;
    }

    /**
     * Creates SafeModeInfo when safe mode is entered manually, or because
     * available resources are low.
     * <p/>
     * The {@link #threshold} is set to 1.5 so that it could never be reached.
     * {@link #blockTotal} is set to -1 to indicate that safe mode is manual.
     *
     * @see SafeModeInfo
     */
    private SafeModeInfo(boolean resourcesLow) throws IOException {
      this.threshold = 1.5f;  // this threshold can never be reached
      this.datanodeThreshold = Integer.MAX_VALUE;
      this.extension = Integer.MAX_VALUE;
      this.safeReplication = Short.MAX_VALUE + 1; // more than maxReplication
      this.replQueueThreshold = 1.5f; // can never be reached
      this.blockTotal = -1;
      this.reached = -1;
      this.resourcesLow = resourcesLow;
      enter();
      reportStatus("STATE* Safe mode is ON.", true);
    }

    /**
     * Check if safe mode is on.
     *
     * @return true if in safe mode
     */
    private boolean isOn() throws IOException {
      doConsistencyCheck();
      return this.reached >= 0 && isClusterInSafeMode();
    }

    /**
     * Check if we are populating replication queues.
     */
    private boolean isPopulatingReplQueues() {
      return initializedReplQueues;
    }

    /**
     * Enter safe mode.
     */
    private void enter() {
      this.reached = 0;
    }

    /**
     * Leave safe mode.
     * <p/>
     * Check for invalid, under- & over-replicated blocks in the end of
     * startup.
     */
    private void leave() throws IOException {
      // if not done yet, initialize replication queues.
      // In the standby, do not populate repl queues
      if (!isPopulatingReplQueues() && shouldPopulateReplQueues()) {
        initializeReplQueues();
      }
      
      leaveInternal();
      
      HdfsVariables.exitClusterSafeMode();
      HdfsVariables.resetMisReplicatedIndex();
      clearSafeBlocks();
    }
    
    private void leaveInternal() throws IOException {
      long timeInSafemode = now() - startTime;
      NameNode.stateChangeLog.info(
          "STATE* Leaving safe mode after " + timeInSafemode / 1000 + " secs");
      NameNode.getNameNodeMetrics().setSafeModeTime((int) timeInSafemode);
      
      if (reached >= 0) {
        NameNode.stateChangeLog.info("STATE* Safe mode is OFF");
      }
      reached = -1;
      safeMode = null;
      final NetworkTopology nt =
          blockManager.getDatanodeManager().getNetworkTopology();
      NameNode.stateChangeLog.info(
          "STATE* Network topology has " + nt.getNumOfRacks() + " racks and " +
              nt.getNumOfLeaves() + " datanodes");
      NameNode.stateChangeLog.info("STATE* UnderReplicatedBlocks has " +
          blockManager.numOfUnderReplicatedBlocks() + " blocks");
      
      startSecretManagerIfNecessary();
    }

    /**
     * Initialize replication queues.
     */
    private void initializeReplQueues() throws IOException {
      LOG.info("initializing replication queues");
      assert !isPopulatingReplQueues() : "Already initialized repl queues";
      long startTimeMisReplicatedScan = now();
      blockManager.processMisReplicatedBlocks();
      initializedReplQueues = true;
      NameNode.stateChangeLog.info("STATE* Replication Queue initialization " +
          "scan for invalid, over- and under-replicated blocks " +
          "completed in " + (now() - startTimeMisReplicatedScan) + " msec");
    }

    /**
     * Check whether we have reached the threshold for
     * initializing replication queues.
     */
    private boolean canInitializeReplQueues() throws IOException {
      return shouldPopulateReplQueues() &&
          blockSafe() >= blockReplQueueThreshold;
    }

    /**
     * Safe mode can be turned off iff
     * another namenode went out of safemode or
     * the threshold is reached and
     * the extension time have passed.
     *
     * @return true if can leave or false otherwise.
     */
    private boolean canLeave() throws IOException {
      if (reached == 0 && isClusterInSafeMode()) {
        return false;
      }
      if (now() - reached < extension) {
        reportStatus("STATE* Safe mode ON.", false);
        return false;
      }
      return !needEnter();
    }

    /**
     * This NameNode tries to help the cluster to get out of safemode by
     * updaing the safeblock count.
     * This call will trigger the @link{SafeModeMonitor} if it's not already
     * started.
     * @throws IOException
     */
    private void tryToHelpToGetout() throws IOException {
      if (isManual()) {
        return;
      }
      startSafeModeMonitor();
    }

    /**
     * The cluster already left safemode, now it's time to for this namenode
     * to leave as well.
     * @throws IOException
     */
    private void clusterLeftSafeModeAlready() throws IOException {
      leaveInternal();
    }

    /**
     * There is no need to enter safe mode
     * if DFS is empty or {@link #threshold} == 0 or another namenode already
     * went out of safemode
     */
    private boolean needEnter() throws IOException {
      if (!isClusterInSafeMode()) {
        return false;
      }
      return (threshold != 0 && blockSafe() < blockThreshold) ||
          (getNumLiveDataNodes() < datanodeThreshold) ||
          (!nameNodeHasResourcesAvailable());
    }

    /**
     * Check and trigger safe mode if needed.
     */
    
    private void checkMode() throws IOException {
      // Have to have write-lock since leaving safemode initializes
      // repl queues, which requires write lock
      if (needEnter()) {
        enter();
        // check if we are ready to initialize replication queues
        if (canInitializeReplQueues() && !isPopulatingReplQueues()) {
          initializeReplQueues();
        }
        reportStatus("STATE* Safe mode ON.", false);
        return;
      }
      // the threshold is reached
      if (!isOn() ||                           // safe mode is off
          extension <= 0 || threshold <= 0) {  // don't need to wait
        this.leave(); // leave safe mode
        return;
      }
      if (reached > 0) {  // threshold has already been reached before
        reportStatus("STATE* Safe mode ON.", false);
        return;
      }
      // start monitor
      reached = now();
      startSafeModeMonitor();
      
      reportStatus("STATE* Safe mode extension entered.", true);

      // check if we are ready to initialize replication queues
      if (canInitializeReplQueues() && !isPopulatingReplQueues()) {
        initializeReplQueues();
      }
    }

    private synchronized void startSafeModeMonitor() {
      if (smmthread == null) {
        smmthread = new Daemon(new SafeModeMonitor());
        smmthread.start();
      }
    }

    /**
     * Set total number of blocks.
     */
    private synchronized void setBlockTotal(int total) throws IOException {
      this.blockTotal = total;
      this.blockThreshold = (int) (blockTotal * threshold);
      this.blockReplQueueThreshold = (int) (blockTotal * replQueueThreshold);
      setSafeModePendingOperation(true);
    }

    /**
     * Increment number of safe blocks if current block has
     * reached minimal replication.
     *
     * @param blk
     *     current block
     */
    private void incrementSafeBlockCount(Block blk) throws IOException {
      addSafeBlock(blk.getBlockId());
      setSafeModePendingOperation(true);
    }

    /**
     * Decrement number of safe blocks if current block has
     * fallen below minimal replication.
     * @param blk
     *     current block
     * @param replication
     *     current replication
     */
    private void decrementSafeBlockCount(Block blk, short replication)
        throws IOException {
      if (replication == safeReplication - 1) {
        removeSafeBlock(blk.getBlockId());
        setSafeModePendingOperation(true);
      }
    }

    /**
     * Check if safe mode was entered manually or automatically (at startup, or
     * when disk space is low).
     */
    private boolean isManual() {
      return extension == Integer.MAX_VALUE && !resourcesLow;
    }

    /**
     * Set manual safe mode.
     */
    private synchronized void setManual() {
      extension = Integer.MAX_VALUE;
    }

    /**
     * Check if safe mode was entered due to resources being low.
     */
    private boolean areResourcesLow() {
      return resourcesLow;
    }

    /**
     * Set that resources are low for this instance of safe mode.
     */
    private void setResourcesLow() {
      resourcesLow = true;
    }

    /**
     * A tip on how safe mode is to be turned off: manually or automatically.
     */
    String getTurnOffTip() {
      if (reached < 0) {
        return "Safe mode is OFF.";
      }
      String leaveMsg = "";
      if (areResourcesLow()) {
        leaveMsg = "Resources are low on NN. " +
            "Please add or free up more resources then turn off safe mode manually.  " +
            "NOTE:  If you turn off safe mode before adding resources, " +
            "the NN will immediately return to safe mode.";
      } else {
        leaveMsg = "Safe mode will be turned off automatically";
      }
      if (isManual()) {
        leaveMsg =
            "Use \"hdfs dfsadmin -safemode leave\" to turn safe mode off";
      }

      if (blockTotal < 0) {
        return leaveMsg + ".";
      }

      int numLive = getNumLiveDataNodes();
      String msg = "";
      
      long blockSafe;
      try {
        blockSafe = blockSafe();
      } catch (IOException ex) {
        LOG.error(ex);
        return "got exception " + ex.getMessage();
      }
      if (reached == 0) {
        if (blockSafe < blockThreshold) {
          msg += String.format("The reported blocks %d needs additional %d" +
                  " blocks to reach the threshold %.4f of total blocks %d.",
              blockSafe, (blockThreshold - blockSafe) + 1, threshold,
              blockTotal);
        }
        if (numLive < datanodeThreshold) {
          if (!"".equals(msg)) {
            msg += "\n";
          }
          msg += String.format(
              "The number of live datanodes %d needs an additional %d live " +
                  "datanodes to reach the minimum number %d.", numLive,
              (datanodeThreshold - numLive), datanodeThreshold);
        }
        msg += " " + leaveMsg;
      } else {
        msg = String.format("The reported blocks %d has reached the threshold" +
                " %.4f of total blocks %d.", blockSafe, threshold, blockTotal);

        if (datanodeThreshold > 0) {
          msg += String.format(" The number of live datanodes %d has reached " +
                  "the minimum number %d.", numLive, datanodeThreshold);
        }
        msg += " " + leaveMsg;
      }
      if (reached == 0 ||
          isManual()) {  // threshold is not reached or manual
        return msg + ".";
      }
      // extension period is in progress
      return msg + " in " + Math.abs(reached + extension - now()) / 1000 +
          " seconds.";
    }

    /**
     * Print status every 20 seconds.
     */
    private void reportStatus(String msg, boolean rightNow) throws IOException {
      long curTime = now();
      if (!rightNow && (curTime - lastStatusReport < 20 * 1000)) {
        return;
      }
      NameNode.stateChangeLog.error(msg + " \n" + getTurnOffTip());
      lastStatusReport = curTime;
    }

    @Override
    public String toString() {
      String blockSafe;
      try {
        blockSafe = "" + blockSafe();
      } catch (IOException ex) {
        blockSafe = ex.getMessage();
      }
      String resText =
          "Current safe blocks = " + blockSafe + ". Target blocks = " +
              blockThreshold + " for threshold = %" + threshold +
              ". Minimal replication = " + safeReplication + ".";
      if (reached > 0) {
        resText += " Threshold was reached " + new Date(reached) + ".";
      }
      return resText;
    }

    /**
     * Checks consistency of the class state.
     * This is costly so only runs if asserts are enabled.
     */
    private void doConsistencyCheck() throws IOException {
      boolean assertsOn = false;
      assert assertsOn = true; // set to true if asserts are on
      if (!assertsOn) {
        return;
      }
      
      if (blockTotal == -1 /*&& blockSafe == -1*/) {
        return; // manual safe mode
      }
      long blockSafe = blockSafe();
      int activeBlocks = blockManager.getActiveBlockCount();
      if ((blockTotal != activeBlocks) &&
          !(blockSafe >= 0 && blockSafe <= blockTotal)) {
        throw new AssertionError(" SafeMode: Inconsistent filesystem state: " +
            "SafeMode data: blockTotal=" + blockTotal + " blockSafe=" +
            blockSafe + "; " + "BlockManager data: active=" + activeBlocks);
      }
    }

    private void adjustBlockTotals(int deltaSafe, int deltaTotal)
        throws IOException {
      //FIXME ?!
    }

    private void setSafeModePendingOperation(Boolean val) {
      LOG.debug("SafeModeX Some operation are put on hold");
      safeModePendingOperation.set(val);
    }

    private void adjustSafeBlocks(Set<Long> safeBlocks) throws IOException {
      int lastSafeBlockSize = blockSafe();
      addSafeBlocks(safeBlocks);
      int newSafeBlockSize = blockSafe();
      if (LOG.isDebugEnabled()) {
        LOG.debug("Adjusting safe blocks from " + lastSafeBlockSize + "/" +
            blockTotal + " to " + newSafeBlockSize + "/" + blockTotal);
      }

      checkMode();
    }
    
    private void performSafeModePendingOperation() throws IOException {
      if (safeModePendingOperation.get() != null) {
        if (safeModePendingOperation.get().booleanValue() == true) {
          LOG.debug("SafeMode about to perform pending safemode operation");
          safeModePendingOperation.set(false);
          checkMode();
        }
      }
    }

    /**
     * Get number of safeblocks from the database
     * @return
     * @throws IOException
     */
    int blockSafe() throws IOException {
      return getBlockSafe();
    }
  }

  /**
   * Periodically check whether it is time to leave safe mode.
   * This thread starts when the threshold level is reached.
   */
  class SafeModeMonitor implements Runnable {
    /**
     * interval in msec for checking safe mode: {@value}
     */
    private static final long recheckInterval = 1000;
    
    /**
     */
    @Override
    public void run() {
      try {
        while (fsRunning && (safeMode != null && !safeMode.canLeave())) {
          safeMode.checkMode();
          try {
            Thread.sleep(recheckInterval);
          } catch (InterruptedException ie) {
          }
        }
        if (!fsRunning) {
          LOG.info("NameNode is being shutdown, exit SafeModeMonitor thread");
        } else {
          try {
            // leave safe mode and stop the monitor
            leaveSafeMode();
          } catch (IOException ex) {
            LOG.error(ex);
          }
        }
        smmthread = null;
      } catch (IOException ex) {
        LOG.error(ex);
      }
    }
  }

  boolean setSafeMode(SafeModeAction action) throws IOException {
    if (action != SafeModeAction.SAFEMODE_GET) {
      checkSuperuserPrivilege();
      switch (action) {
        case SAFEMODE_LEAVE: // leave safe mode
          leaveSafeMode();
          break;
        case SAFEMODE_ENTER: // enter safe mode
          enterSafeMode(false);
          break;
        default:
          LOG.error("Unexpected safe mode action");
      }
    }
    return isInSafeMode();
  }

  @Override
  public void checkSafeMode() throws IOException {
    // safeMode is volatile, and may be set to null at any time
    SafeModeInfo safeMode = this.safeMode;
    if (safeMode != null) {
      safeMode.checkMode();
    }
  }

  @Override
  public boolean isInSafeMode() throws IOException {
    // safeMode is volatile, and may be set to null at any time
    SafeModeInfo safeMode = this.safeMode;
    if (safeMode == null) {
      return false;
    }
    if (!isClusterInSafeMode()) {
      safeMode.clusterLeftSafeModeAlready();
      return false;
    } else {
      safeMode.tryToHelpToGetout();
    }
    return safeMode.isOn();
  }

  @Override
  public boolean isInStartupSafeMode() throws IOException {
    // safeMode is volatile, and may be set to null at any time
    SafeModeInfo safeMode = this.safeMode;
    if (safeMode == null) {
      return false;
    }
    return !safeMode.isManual() && safeMode.isOn();
  }

  @Override
  public boolean isPopulatingReplQueues() {
    if (!shouldPopulateReplQueues()) {
      return false;
    }
    // safeMode is volatile, and may be set to null at any time
    SafeModeInfo safeMode = this.safeMode;
    if (safeMode == null) {
      return true;
    }
    return safeMode.isPopulatingReplQueues();
  }

  private boolean shouldPopulateReplQueues() {
    return true;
  }

  @Override
  public void incrementSafeBlockCount(BlockInfo blk) throws IOException {
    // safeMode is volatile, and may be set to null at any time
    SafeModeInfo safeMode = this.safeMode;
    if (safeMode == null) {
      return;
    }
    safeMode.incrementSafeBlockCount(blk);
  }

  @Override
  public void decrementSafeBlockCount(BlockInfo b)
      throws StorageException, IOException {
    // safeMode is volatile, and may be set to null at any time
    SafeModeInfo safeMode = this.safeMode;
    if (safeMode == null) // mostly true
    {
      return;
    }
    if (b.isComplete()) {
      safeMode.decrementSafeBlockCount(b,
          (short) blockManager.countNodes(b).liveReplicas());
    }
  }
  
  /**
   * Adjust the total number of blocks safe and expected during safe mode.
   * If safe mode is not currently on, this is a no-op.
   *
   * @param deltaSafe
   *     the change in number of safe blocks
   * @param deltaTotal
   *     the change i nnumber of total blocks expected
   */
  @Override
  public void adjustSafeModeBlockTotals(int deltaSafe, int deltaTotal)
      throws IOException {
    // safeMode is volatile, and may be set to null at any time
    SafeModeInfo safeMode = this.safeMode;
    if (safeMode == null) {
      return;
    }
    safeMode.adjustBlockTotals(deltaSafe, deltaTotal);
  }

  /**
   * Set the total number of blocks in the system.
   */
  public void setBlockTotal() throws IOException {
    // safeMode is volatile, and may be set to null at any time
    SafeModeInfo safeMode = this.safeMode;
    if (safeMode == null) {
      return;
    }
    safeMode.setBlockTotal((int) blockManager.getTotalCompleteBlocks());
  }

  /**
   * Get the total number of blocks in the system.
   */
  @Override // FSNamesystemMBean
  @Metric
  public long getBlocksTotal() throws IOException {
    return blockManager.getTotalBlocks();
  }

  /**
   * Enter safe mode manually.
   *
   * @throws IOException
   */
  void enterSafeMode(boolean resourcesLow) throws IOException {
    // Stop the secret manager, since rolling the master key would
    // try to write to the edit log
    stopSecretManager();

    if (!isInSafeMode()) {
      safeMode = new SafeModeInfo(resourcesLow);
      HdfsVariables.enterClusterSafeMode();
      return;
    }
    if (resourcesLow) {
      safeMode.setResourcesLow();
    }
    safeMode.setManual();

    NameNode.stateChangeLog
        .info("STATE* Safe mode is ON" + safeMode.getTurnOffTip());
  }

  /**
   * Leave safe mode.
   *
   * @throws IOException
   */
  void leaveSafeMode() throws IOException {
    if (!isInSafeMode()) {
      NameNode.stateChangeLog.info("STATE* Safe mode is already OFF");
      return;
    }
    safeMode.leave();
  }

  String getSafeModeTip() throws IOException {
    if (!isInSafeMode()) {
      return "";
    }
    return safeMode.getTurnOffTip();
  }

  PermissionStatus createFsOwnerPermissions(FsPermission permission) {
    return new PermissionStatus(fsOwner.getShortUserName(), supergroup,
        permission);
  }

  private void checkOwner(FSPermissionChecker pc, String path)
      throws IOException {
    checkPermission(pc, path, true, null, null, null, null);
  }

  private void checkPathAccess(FSPermissionChecker pc, String path,
      FsAction access)
      throws IOException {
    checkPermission(pc, path, false, null, null, access, null);
  }

  private void checkParentAccess(FSPermissionChecker pc, String path,
      FsAction access)
      throws IOException {
    checkPermission(pc, path, false, null, access, null, null);
  }

  private void checkAncestorAccess(FSPermissionChecker pc, String path,
      FsAction access)
      throws IOException {
    checkPermission(pc, path, false, access, null, null, null);
  }

  private void checkTraverse(FSPermissionChecker pc, String path)
      throws IOException {
    checkPermission(pc, path, false, null, null, null, null);
  }

  @Override
  public void checkSuperuserPrivilege() throws AccessControlException {
    if (isPermissionEnabled) {
      FSPermissionChecker pc = getPermissionChecker();
      pc.checkSuperuserPrivilege();
    }
  }

  /**
   * Check whether current user have permissions to access the path. For more
   * details of the parameters, see
   * {@link FSPermissionChecker#checkPermission}.
   */
  private void checkPermission(FSPermissionChecker pc, String path,
      boolean doCheckOwner, FsAction ancestorAccess, FsAction parentAccess,
      FsAction access, FsAction subAccess)
      throws IOException {
    if (!pc.isSuperUser()) {
      pc.checkPermission(path, dir.getRootDir(), doCheckOwner, ancestorAccess,
          parentAccess, access, subAccess);
    }
  }
  
  /**
   * Check to see if we have exceeded the limit on the number
   * of inodes.
   */
  void checkFsObjectLimit() throws IOException, StorageException {
    if (maxFsObjects != 0 &&
        maxFsObjects <= dir.totalInodes() + getBlocksTotal()) {
      throw new IOException("Exceeded the configured number of objects " +
          maxFsObjects + " in the filesystem.");
    }
  }

  /**
   * Get the total number of objects in the system.
   */
  long getMaxObjects() {
    return maxFsObjects;
  }

  @Override // FSNamesystemMBean
  @Metric
  public long getFilesTotal() {
    try {
      return this.dir.totalInodes();
    } catch (Exception ex) {
      LOG.error(ex);
      return -1;
    }
  }

  @Override // FSNamesystemMBean
  @Metric
  public long getPendingReplicationBlocks() {
    return blockManager.getPendingReplicationBlocksCount();
  }

  @Override // FSNamesystemMBean
  @Metric
  public long getUnderReplicatedBlocks() {
    return blockManager.getUnderReplicatedBlocksCount();
  }

  /**
   * Returns number of blocks with corrupt replicas
   */
  @Metric({"CorruptBlocks", "Number of blocks with corrupt replicas"})
  public long getCorruptReplicaBlocks() {
    return blockManager.getCorruptReplicaBlocksCount();
  }

  @Override // FSNamesystemMBean
  @Metric
  public long getScheduledReplicationBlocks() {
    return blockManager.getScheduledReplicationBlocksCount();
  }

  @Metric
  public long getPendingDeletionBlocks() throws IOException {
    return blockManager.getPendingDeletionBlocksCount();
  }

  @Metric
  public long getExcessBlocks() {
    return blockManager.getExcessBlocksCount();
  }

  // HA-only metric
  @Metric
  public long getPostponedMisreplicatedBlocks() {
    return blockManager.getPostponedMisreplicatedBlocksCount();
  }

  @Metric
  public int getBlockCapacity() {
    return blockManager.getCapacity();
  }

  @Override // FSNamesystemMBean
  public String getFSState() throws IOException {
    return isInSafeMode() ? "safeMode" : "Operational";
  }
  
  private ObjectName mbeanName;

  /**
   * Register the FSNamesystem MBean using the name
   * "hadoop:service=NameNode,name=FSNamesystemState"
   */
  private void registerMBean() {
    // We can only implement one MXBean interface, so we keep the old one.
    try {
      StandardMBean bean = new StandardMBean(this, FSNamesystemMBean.class);
      mbeanName = MBeans.register("NameNode", "FSNamesystemState", bean);
    } catch (NotCompliantMBeanException e) {
      throw new RuntimeException("Bad MBean setup", e);
    }

    LOG.info("Registered FSNamesystemState MBean");
  }

  /**
   * shutdown FSNamesystem
   */
  void shutdown() {
    if (mbeanName != null) {
      MBeans.unregister(mbeanName);
    }
  }
  

  @Override // FSNamesystemMBean
  public int getNumLiveDataNodes() {
    return getBlockManager().getDatanodeManager().getNumLiveDataNodes();
  }

  @Override // FSNamesystemMBean
  public int getNumDeadDataNodes() {
    return getBlockManager().getDatanodeManager().getNumDeadDataNodes();
  }
  
  @Override // FSNamesystemMBean
  @Metric({"StaleDataNodes",
      "Number of datanodes marked stale due to delayed heartbeat"})
  public int getNumStaleDataNodes() {
    return getBlockManager().getDatanodeManager().getNumStaleNodes();
  }

  private INodeFileUnderConstruction checkUCBlock(ExtendedBlock block,
      String clientName) throws IOException, StorageException {
    if (isInSafeMode()) {
      throw new SafeModeException("Cannot get a new generation stamp and an " +
          "access token for block " + block, safeMode);
    }
    
    // check stored block state
    BlockInfo storedBlock =
        blockManager.getStoredBlock(ExtendedBlock.getLocalBlock(block));
    if (storedBlock == null ||
        storedBlock.getBlockUCState() != BlockUCState.UNDER_CONSTRUCTION) {
      throw new IOException(block +
          " does not exist or is not under Construction" + storedBlock);
    }
    
    // check file inode
    INodeFile file = (INodeFile) storedBlock.getBlockCollection();
    if (file == null || !file.isUnderConstruction()) {
      throw new IOException("The file " + storedBlock +
          " belonged to does not exist or it is not under construction.");
    }
    
    // check lease
    INodeFileUnderConstruction pendingFile = (INodeFileUnderConstruction) file;
    if (clientName == null || !clientName.equals(pendingFile.getClientName())) {
      throw new LeaseExpiredException("Lease mismatch: " + block +
          " is accessed by a non lease holder " + clientName);
    }

    return pendingFile;
  }
  
  /**
   * Client is reporting some bad block locations.
   */
  void reportBadBlocks(LocatedBlock[] blocks) throws IOException {
    NameNode.stateChangeLog.info("*DIR* reportBadBlocks");
    for (int i = 0; i < blocks.length; i++) {
      ExtendedBlock blk = blocks[i].getBlock();
      DatanodeInfo[] nodes = blocks[i].getLocations();
      String[] storageIDs = blocks[i].getStorageIDs();
      for (int j = 0; j < nodes.length; j++) {
        blockManager.findAndMarkBlockAsCorrupt(blk, nodes[j],
            storageIDs == null ? null: storageIDs[j],
            "client machine reported it");
      }
    }
  }

  /**
   * Get a new generation stamp together with an access token for
   * a block under construction
   * <p/>
   * This method is called for recovering a failed pipeline or setting up
   * a pipeline to append to a block.
   *
   * @param block
   *     a block
   * @param clientName
   *     the name of a client
   * @return a located block with a new generation stamp and an access token
   * @throws IOException
   *     if any error occurs
   */
  LocatedBlock updateBlockForPipeline(final ExtendedBlock block,
      final String clientName) throws IOException {
    HopsTransactionalRequestHandler updateBlockForPipelineHandler =
        new HopsTransactionalRequestHandler(
            HDFSOperationType.UPDATE_BLOCK_FOR_PIPELINE) {
          INodeIdentifier inodeIdentifier;

          @Override
          public void setUp() throws StorageException {
            Block b = block.getLocalBlock();
            inodeIdentifier = INodeUtil.resolveINodeFromBlock(b);
          }

          @Override
          public void acquireLock(TransactionLocks locks) throws IOException {
            LockFactory lf = LockFactory.getInstance();
            locks.add(
                lf.getIndividualINodeLock(INodeLockType.WRITE, inodeIdentifier))
                .add(lf.getBlockLock(block.getBlockId(), inodeIdentifier));
          }

          @Override
          public Object performTask() throws IOException {
            LocatedBlock locatedBlock;
            // check vadility of parameters
            checkUCBlock(block, clientName);

            INodeFile pendingFile = (INodeFile) EntityManager
                .find(INode.Finder.ByINodeId, inodeIdentifier.getInodeId());

            // get a new generation stamp and an access token
            block.setGenerationStamp(pendingFile.nextGenerationStamp());
            locatedBlock = new LocatedBlock(block, new DatanodeInfo[0]);
            blockManager.setBlockToken(locatedBlock, AccessMode.WRITE);
            return locatedBlock;
          }
        };
    return (LocatedBlock) updateBlockForPipelineHandler.handle(this);
  }
  
  /**
   * Update a pipeline for a block under construction
   *
   * @param clientName
   *     the name of the client
   * @param oldBlock
   *     and old block
   * @param newBlock
   *     a new block with a new generation stamp and length
   * @param newNodes
   *     datanodes in the pipeline
   * @throws IOException
   *     if any error occurs
   */
  void updatePipeline(final String clientName, final ExtendedBlock oldBlock,
      final ExtendedBlock newBlock, final DatanodeID[] newNodes, final String[] newStorageIDs)
      throws IOException {
    new HopsTransactionalRequestHandler(HDFSOperationType.UPDATE_PIPELINE) {
      INodeIdentifier inodeIdentifier;

      @Override
      public void setUp() throws StorageException {
        Block b = oldBlock.getLocalBlock();
        inodeIdentifier = INodeUtil.resolveINodeFromBlock(b);
      }

      @Override
      public void acquireLock(TransactionLocks locks) throws IOException {
        LockFactory lf = LockFactory.getInstance();
        locks.add(
            lf.getIndividualINodeLock(INodeLockType.WRITE, inodeIdentifier))
            .add(lf.getLeaseLock(LockType.READ))
            .add(lf.getLeasePathLock(LockType.READ))
            .add(lf.getBlockLock(oldBlock.getBlockId(), inodeIdentifier))
            .add(lf.getBlockRelated(BLK.UC));
      }

      @Override
      public Object performTask() throws IOException {
        if (isInSafeMode()) {
          throw new SafeModeException("Pipeline not updated", safeMode);
        }
        assert
            newBlock.getBlockId() == oldBlock.getBlockId() :
            newBlock + " and " + oldBlock + " has different block identifier";

        LOG.info("updatePipeline(block=" + oldBlock
            + ", newGenerationStamp=" + newBlock.getGenerationStamp()
            + ", newLength=" + newBlock.getNumBytes()
            + ", newNodes=" + Arrays.asList(newNodes)
            + ", clientName=" + clientName
            + ")");

        updatePipelineInternal(clientName, oldBlock, newBlock, newNodes,
            newStorageIDs);
        LOG.info("updatePipeline(" + oldBlock + ") successfully to " + newBlock);
        return null;
      }
    }.handle(this);
  }

  /**
   * @see #updatePipeline(String, ExtendedBlock, ExtendedBlock, DatanodeID[], String[])
   */
  private void updatePipelineInternal(String clientName, ExtendedBlock oldBlock,
      ExtendedBlock newBlock, DatanodeID[] newNodes, String[] newStorageIDs)
      throws IOException, StorageException {
    // check the vadility of the block and lease holder name
    final INodeFileUnderConstruction pendingFile =
        checkUCBlock(oldBlock, clientName);
    final BlockInfoUnderConstruction blockinfo =
        (BlockInfoUnderConstruction) pendingFile.getLastBlock();

    // check new GS & length: this is not expected
    if (newBlock.getGenerationStamp() <= blockinfo.getGenerationStamp() ||
        newBlock.getNumBytes() < blockinfo.getNumBytes()) {
      String msg = "Update " + oldBlock + " (len = " +
          blockinfo.getNumBytes() + ") to an older state: " + newBlock +
          " (len = " + newBlock.getNumBytes() + ")";
      LOG.warn(msg);
      throw new IOException(msg);
    }

    // Update old block with the new generation stamp and new length
    blockinfo.setNumBytes(newBlock.getNumBytes());
    blockinfo.setGenerationStamp(newBlock.getGenerationStamp());
    pendingFile.recomputeFileSize();

    // find the DatanodeStorageInfo objects
    final DatanodeStorageInfo[] storages = blockManager.getDatanodeManager()
        .getDatanodeStorageInfos(newNodes, newStorageIDs);
    blockinfo.setExpectedLocations(storages);
  }

  // rename was successful. If any part of the renamed subtree had
  // files that were being written to, update with new filename.
  void unprotectedChangeLease(String src, String dst)
      throws StorageException, TransactionContextException {
    leaseManager.changeLease(src, dst);
  }

  static class CorruptFileBlockInfo {
    String path;
    Block block;
    
    public CorruptFileBlockInfo(String p, Block b) {
      path = p;
      block = b;
    }
    
    @Override
    public String toString() {
      return block.getBlockName() + "\t" + path;
    }
  }

  /**
   * @param path
   *     Restrict corrupt files to this portion of namespace.
   * @param cookieTab
   *     Support for continuation; the set of files we return
   *     back is ordered by blockid; startBlockAfter tells where to start from
   * @return a list in which each entry describes a corrupt file/block
   * @throws AccessControlException
   * @throws IOException
   */
  Collection<CorruptFileBlockInfo> listCorruptFileBlocks(final String path,
      String[] cookieTab) throws IOException {
    checkSuperuserPrivilege();
    if (!isPopulatingReplQueues()) {
      throw new IOException("Cannot run listCorruptFileBlocks because " +
          "replication queues have not been initialized.");
    }
    // print a limited # of corrupt files per call
    final int[] count = {0};
    final ArrayList<CorruptFileBlockInfo> corruptFiles =
        new ArrayList<CorruptFileBlockInfo>();

    final Iterator<Block> blkIterator =
        blockManager.getCorruptReplicaBlockIterator();

    if (cookieTab == null) {
      cookieTab = new String[]{null};
    }
    final int[] skip = {getIntCookie(cookieTab[0])};
    for (int i = 0; i < skip[0] && blkIterator.hasNext(); i++) {
      blkIterator.next();
    }

    HopsTransactionalRequestHandler listCorruptFileBlocksHandler =
        new HopsTransactionalRequestHandler(
            HDFSOperationType.LIST_CORRUPT_FILE_BLOCKS) {
          INodeIdentifier iNodeIdentifier;

          @Override
          public void setUp() throws StorageException {
            Block block = (Block) getParams()[0];
            iNodeIdentifier = INodeUtil.resolveINodeFromBlock(block);
          }

          @Override
          public void acquireLock(TransactionLocks locks) throws IOException {
            Block block = (Block) getParams()[0];
            LockFactory lf = LockFactory.getInstance();
            locks.add(lf.getIndividualINodeLock(INodeLockType.READ_COMMITTED,
                iNodeIdentifier, true))
                .add(lf.getBlockLock(block.getBlockId(), iNodeIdentifier))
                .add(lf.getBlockRelated(BLK.RE, BLK.CR, BLK.ER));
          }

          @Override
          public Object performTask() throws IOException {
            Block blk = (Block) getParams()[0];
            INode inode = (INodeFile) blockManager.getBlockCollection(blk);
            skip[0]++;
            if (inode != null &&
                blockManager.countNodes(blk).liveReplicas() == 0) {
              String src = FSDirectory.getFullPathName(inode);
              if (src.startsWith(path)) {
                corruptFiles.add(new CorruptFileBlockInfo(src, blk));
                count[0]++;
              }
            }
            return null;
          }
        };

    while (blkIterator.hasNext()) {
      Block blk = blkIterator.next();
      listCorruptFileBlocksHandler.setParams(blk);
      listCorruptFileBlocksHandler.handle(this);
      if (count[0] >= DEFAULT_MAX_CORRUPT_FILEBLOCKS_RETURNED) {
        break;
      }
    }

    cookieTab[0] = String.valueOf(skip[0]);
    LOG.info("list corrupt file blocks returned: " + count[0]);
    return corruptFiles;
  }

  /**
   * Convert string cookie to integer.
   */
  private static int getIntCookie(String cookie) {
    int c;
    if (cookie == null) {
      c = 0;
    } else {
      try {
        c = Integer.parseInt(cookie);
      } catch (NumberFormatException e) {
        c = 0;
      }
    }
    c = Math.max(0, c);
    return c;
  }

  /**
   * Create delegation token secret manager
   */
  private DelegationTokenSecretManager createDelegationTokenSecretManager(
      Configuration conf) {
    return new DelegationTokenSecretManager(
        conf.getLong(DFS_NAMENODE_DELEGATION_KEY_UPDATE_INTERVAL_KEY,
            DFS_NAMENODE_DELEGATION_KEY_UPDATE_INTERVAL_DEFAULT),
        conf.getLong(DFS_NAMENODE_DELEGATION_TOKEN_MAX_LIFETIME_KEY,
            DFS_NAMENODE_DELEGATION_TOKEN_MAX_LIFETIME_DEFAULT),
        conf.getLong(DFS_NAMENODE_DELEGATION_TOKEN_RENEW_INTERVAL_KEY,
            DFS_NAMENODE_DELEGATION_TOKEN_RENEW_INTERVAL_DEFAULT),
        DELEGATION_TOKEN_REMOVER_SCAN_INTERVAL, this);
  }

  /**
   * Returns the DelegationTokenSecretManager instance in the namesystem.
   *
   * @return delegation token secret manager object
   */
  DelegationTokenSecretManager getDelegationTokenSecretManager() {
    return dtSecretManager;
  }

  /**
   * @param renewer
   * @return Token<DelegationTokenIdentifier>
   * @throws IOException
   */
  Token<DelegationTokenIdentifier> getDelegationToken(final Text renewer)
      throws IOException {
    //FIXME This does not seem to be persisted
    HopsTransactionalRequestHandler getDelegationTokenHandler =
        new HopsTransactionalRequestHandler(
            HDFSOperationType.GET_DELEGATION_TOKEN) {
          @Override
          public void acquireLock(TransactionLocks locks) throws IOException {

          }

          @Override
          public Object performTask() throws StorageException, IOException {
            Token<DelegationTokenIdentifier> token;
            if (isInSafeMode()) {
              throw new SafeModeException("Cannot issue delegation token",
                  safeMode);
            }
            if (!isAllowedDelegationTokenOp()) {
              throw new IOException(
                  "Delegation Token can be issued only with kerberos or web authentication");
            }
            if (dtSecretManager == null || !dtSecretManager.isRunning()) {
              LOG.warn("trying to get DT with no secret manager running");
              return null;
            }

            UserGroupInformation ugi = getRemoteUser();
            String user = ugi.getUserName();
            Text owner = new Text(user);
            Text realUser = null;
            if (ugi.getRealUser() != null) {
              realUser = new Text(ugi.getRealUser().getUserName());
            }
            DelegationTokenIdentifier dtId =
                new DelegationTokenIdentifier(owner, renewer, realUser);
            token = new Token<DelegationTokenIdentifier>(dtId, dtSecretManager);
            long expiryTime = dtSecretManager.getTokenExpiryTime(dtId);
            return token;
          }
        };
    return (Token<DelegationTokenIdentifier>) getDelegationTokenHandler
        .handle(this);
  }

  /**
   * @param token
   * @return New expiryTime of the token
   * @throws InvalidToken
   * @throws IOException
   */
  long renewDelegationToken(final Token<DelegationTokenIdentifier> token)
      throws InvalidToken, IOException {
    //FIXME This does not seem to be persisted
    HopsTransactionalRequestHandler renewDelegationTokenHandler =
        new HopsTransactionalRequestHandler(
            HDFSOperationType.RENEW_DELEGATION_TOKEN) {
          @Override
          public void acquireLock(TransactionLocks locks) throws IOException {

          }

          @Override
          public Object performTask() throws StorageException, IOException {
            long expiryTime;
            if (isInSafeMode()) {
              throw new SafeModeException("Cannot renew delegation token",
                  safeMode);
            }
            if (!isAllowedDelegationTokenOp()) {
              throw new IOException(
                  "Delegation Token can be renewed only with kerberos or web authentication");
            }
            String renewer = getRemoteUser().getShortUserName();
            expiryTime = dtSecretManager.renewToken(token, renewer);
            DelegationTokenIdentifier id = new DelegationTokenIdentifier();
            ByteArrayInputStream buf =
                new ByteArrayInputStream(token.getIdentifier());
            DataInputStream in = new DataInputStream(buf);
            id.readFields(in);
            return expiryTime;
          }
        };
    return (Long) renewDelegationTokenHandler.handle(this);
  }

  /**
   * @param token
   * @throws IOException
   */
  void cancelDelegationToken(final Token<DelegationTokenIdentifier> token)
      throws IOException {
    //FIXME This does not seem to be persisted
    HopsTransactionalRequestHandler cancelDelegationTokenHandler =
        new HopsTransactionalRequestHandler(
            HDFSOperationType.CANCEL_DELEGATION_TOKEN) {
          @Override
          public void acquireLock(TransactionLocks locks) throws IOException {

          }

          @Override
          public Object performTask() throws StorageException, IOException {
            if (isInSafeMode()) {
              throw new SafeModeException("Cannot cancel delegation token",
                  safeMode);
            }
            String canceller = getRemoteUser().getUserName();
            DelegationTokenIdentifier id =
                dtSecretManager.cancelToken(token, canceller);
            return null;
          }
        };
    cancelDelegationTokenHandler.handle(this);
  }
  
  /**
   * @param out
   *     save state of the secret manager
   */
  void saveSecretManagerState(DataOutputStream out) throws IOException {
    dtSecretManager.saveSecretManagerState(out);
  }

  /**
   * @param in
   *     load the state of secret manager from input stream
   */
  void loadSecretManagerState(DataInputStream in) throws IOException {
    dtSecretManager.loadSecretManagerState(in);
  }

  /**
   * Log the updateMasterKey operation to edit logs
   *
   * @param key
   *     new delegation key.
   */
  public void logUpdateMasterKey(DelegationKey key) throws IOException {
    
    assert !isInSafeMode() :
        "this should never be called while in safemode, since we stop " +
            "the DT manager before entering safemode!";
    // No need to hold FSN lock since we don't access any internal
    // structures, and this is stopped before the FSN shuts itself
    // down, etc.
  }

  /**
   * @return true if delegation token operation is allowed
   */
  private boolean isAllowedDelegationTokenOp() throws IOException {
    AuthenticationMethod authMethod = getConnectionAuthenticationMethod();
    if (UserGroupInformation.isSecurityEnabled() &&
        (authMethod != AuthenticationMethod.KERBEROS) &&
        (authMethod != AuthenticationMethod.KERBEROS_SSL) &&
        (authMethod != AuthenticationMethod.CERTIFICATE)) {
      return false;
    }
    return true;
  }
  
  /**
   * Returns authentication method used to establish the connection
   *
   * @return AuthenticationMethod used to establish connection
   * @throws IOException
   */
  private AuthenticationMethod getConnectionAuthenticationMethod()
      throws IOException {
    UserGroupInformation ugi = getRemoteUser();
    AuthenticationMethod authMethod = ugi.getAuthenticationMethod();
    if (authMethod == AuthenticationMethod.PROXY) {
      authMethod = ugi.getRealUser().getAuthenticationMethod();
    }
    return authMethod;
  }
  
  /**
   * Client invoked methods are invoked over RPC and will be in
   * RPC call context even if the client exits.
   */
  private boolean isExternalInvocation() {
    return Server.isRpcInvocation() ||
        NamenodeWebHdfsMethods.isWebHdfsInvocation();
  }

  private static InetAddress getRemoteIp() {
    InetAddress ip = Server.getRemoteIp();
    if (ip != null) {
      return ip;
    }
    return NamenodeWebHdfsMethods.getRemoteIp();
  }
  
  // optimize ugi lookup for RPC operations to avoid a trip through
  // UGI.getCurrentUser which is synch'ed
  private static UserGroupInformation getRemoteUser() throws IOException {
    UserGroupInformation ugi = null;
    if (Server.isRpcInvocation()) {
      ugi = Server.getRemoteUser();
    }
    return (ugi != null) ? ugi : UserGroupInformation.getCurrentUser();
  }
  
  /**
   * Log fsck event in the audit log
   */
  void logFsckEvent(String src, InetAddress remoteAddress) throws IOException {
    if (isAuditEnabled()) {
      logAuditEvent(true, getRemoteUser(), remoteAddress, "fsck", src, null,
          null);
    }
  }

  /**
   * Register NameNodeMXBean
   */
  private void registerMXBean() {
    MBeans.register("NameNode", "NameNodeInfo", this);
  }

  /**
   * Class representing Namenode information for JMX interfaces
   */
  @Override // NameNodeMXBean
  public String getVersion() {
    return VersionInfo.getVersion() + ", r" + VersionInfo.getRevision();
  }

  @Override // NameNodeMXBean
  public long getUsed() {
    return this.getCapacityUsed();
  }

  @Override // NameNodeMXBean
  public long getFree() {
    return this.getCapacityRemaining();
  }

  @Override // NameNodeMXBean
  public long getTotal() {
    return this.getCapacityTotal();
  }

  @Override // NameNodeMXBean
  public String getSafemode() throws IOException {
    if (!this.isInSafeMode()) {
      return "";
    }
    return "Safe mode is ON." + this.getSafeModeTip();
  }

  @Override // NameNodeMXBean
  public boolean isUpgradeFinalized() {
    throw new UnsupportedOperationException("HOP: Upgrade is not supported");
  }

  @Override // NameNodeMXBean
  public long getNonDfsUsedSpace() {
    return datanodeStatistics.getCapacityUsedNonDFS();
  }

  @Override // NameNodeMXBean
  public float getPercentUsed() {
    return datanodeStatistics.getCapacityUsedPercent();
  }

  @Override // NameNodeMXBean
  public long getBlockPoolUsedSpace() {
    return datanodeStatistics.getBlockPoolUsed();
  }

  @Override // NameNodeMXBean
  public float getPercentBlockPoolUsed() {
    return datanodeStatistics.getPercentBlockPoolUsed();
  }

  @Override // NameNodeMXBean
  public float getPercentRemaining() {
    return datanodeStatistics.getCapacityRemainingPercent();
  }

  @Override // NameNodeMXBean
  public long getTotalBlocks() throws IOException {
    return getBlocksTotal();
  }

  @Override // NameNodeMXBean
  @Metric
  public long getTotalFiles() {
    return getFilesTotal();
  }

  @Override // NameNodeMXBean
  public long getNumberOfMissingBlocks() throws IOException {
    return getMissingBlocksCount();
  }
  
  @Override // NameNodeMXBean
  public int getThreads() {
    return ManagementFactory.getThreadMXBean().getThreadCount();
  }

  /**
   * Returned information is a JSON representation of map with host name as the
   * key and value is a map of live node attribute keys to its values
   */
  @Override // NameNodeMXBean
  public String getLiveNodes() throws IOException {
    final Map<String, Map<String, Object>> info =
        new HashMap<String, Map<String, Object>>();
    final List<DatanodeDescriptor> live = new ArrayList<DatanodeDescriptor>();
    blockManager.getDatanodeManager().fetchDatanodes(live, null, true);
    for (DatanodeDescriptor node : live) {
      Map<String, Object> innerinfo = ImmutableMap.<String, Object>builder()
          .put("infoAddr", node.getInfoAddr())
          .put("xferaddr", node.getXferAddr())
          .put("lastContact", getLastContact(node))
          .put("usedSpace", getDfsUsed(node))
          .put("adminState", node.getAdminState().toString())
          .put("nonDfsUsedSpace", node.getNonDfsUsed())
          .put("capacity", node.getCapacity())
          .put("numBlocks", node.numBlocks())
          .put("used", node.getDfsUsed())
          .put("remaining", node.getRemaining())
          .put("blockScheduled", node.getBlocksScheduled())
          .put("blockPoolUsed", node.getBlockPoolUsed())
          .put("blockPoolUsedPercent", node.getBlockPoolUsedPercent())
          .put("volfails", node.getVolumeFailures())
          .build();

      info.put(node.getHostName(), innerinfo);
    }
    return JSON.toString(info);
  }

  /**
   * Returned information is a JSON representation of map with host name as the
   * key and value is a map of dead node attribute keys to its values
   */
  @Override // NameNodeMXBean
  public String getDeadNodes() {
    final Map<String, Map<String, Object>> info =
        new HashMap<String, Map<String, Object>>();
    final List<DatanodeDescriptor> dead = new ArrayList<DatanodeDescriptor>();
    blockManager.getDatanodeManager().fetchDatanodes(null, dead, true);
    for (DatanodeDescriptor node : dead) {
      final Map<String, Object> innerinfo = new HashMap<String, Object>();
      innerinfo.put("lastContact", getLastContact(node));
      innerinfo.put("decommissioned", node.isDecommissioned());
      info.put(node.getHostName(), innerinfo);
    }
    return JSON.toString(info);
  }

  /**
   * Returned information is a JSON representation of map with host name as the
   * key and value is a map of decomisioning node attribute keys to its values
   */
  @Override // NameNodeMXBean
  public String getDecomNodes() {
    final Map<String, Map<String, Object>> info =
        new HashMap<String, Map<String, Object>>();
    final List<DatanodeDescriptor> decomNodeList =
        blockManager.getDatanodeManager().getDecommissioningNodes();
    for (DatanodeDescriptor node : decomNodeList) {
      final Map<String, Object> innerinfo = new HashMap<String, Object>();
      innerinfo.put("underReplicatedBlocks",
          node.decommissioningStatus.getUnderReplicatedBlocks());
      innerinfo.put("decommissionOnlyReplicas",
          node.decommissioningStatus.getDecommissionOnlyReplicas());
      innerinfo.put("underReplicateInOpenFiles",
          node.decommissioningStatus.getUnderReplicatedInOpenFiles());
      info.put(node.getHostName(), innerinfo);
    }
    return JSON.toString(info);
  }

  private long getLastContact(DatanodeDescriptor alivenode) {
    return (Time.now() - alivenode.getLastUpdate()) / 1000;
  }

  private long getDfsUsed(DatanodeDescriptor alivenode) {
    return alivenode.getDfsUsed();
  }

  @Override  // NameNodeMXBean
  public String getClusterId() {
    String cid = "";
    try {
      cid = StorageInfo.getStorageInfoFromDB().getClusterID();
    } catch (IOException e) {
    }
    return cid;

  }
  
  @Override  // NameNodeMXBean
  public String getBlockPoolId() {
    return blockPoolId;
  }
  
  @Override  // NameNodeMXBean
  public String getNameDirStatuses() {
    throw new UnsupportedOperationException(
        "HOP: there are no name dirs any more");
  }

  /**
   * @return the block manager.
   */
  public BlockManager getBlockManager() {
    return blockManager;
  }

  /** @return the FSDirectory. */
  public FSDirectory getFSDirectory() {
    return dir;
  }
  
  /**
   * Verifies that the given identifier and password are valid and match.
   *
   * @param identifier
   *     Token identifier.
   * @param password
   *     Password in the token.
   * @throws InvalidToken
   */
  public synchronized void verifyToken(DelegationTokenIdentifier identifier,
      byte[] password) throws InvalidToken {
    getDelegationTokenSecretManager().verifyToken(identifier, password);
  }
  
  @Override
  public boolean isGenStampInFuture(long genStamp) throws StorageException {
    throw new UnsupportedOperationException("Not supported anymore.");
  }

  @VisibleForTesting
  public SafeModeInfo getSafeModeInfoForTests() {
    return safeMode;
  }

  @Override
  public boolean isAvoidingStaleDataNodesForWrite() {
    return this.blockManager.getDatanodeManager()
        .shouldAvoidStaleDataNodesForWrite();
  }

  @Override // FSClusterStats
  public int getNumDatanodesInService() {
    return datanodeStatistics.getNumDatanodesInService();
  }

  @Override
  public double getInServiceXceiverAverage() {
    double avgLoad = 0;
    final int nodes = getNumDatanodesInService();
    if (nodes != 0) {
      final int xceivers = datanodeStatistics.getInServiceXceiverCount();
      avgLoad = (double)xceivers/nodes;
    }
    return avgLoad;
  }

  /**
   * Default AuditLogger implementation; used when no access logger is
   * defined in the config file. It can also be explicitly listed in the
   * config file.
   */
  private static class DefaultAuditLogger implements AuditLogger {

    @Override
    public void initialize(Configuration conf) {
      // Nothing to do.
    }

    @Override
    public void logAuditEvent(boolean succeeded, String userName,
        InetAddress addr, String cmd, String src, String dst,
        FileStatus status) {
      if (auditLog.isInfoEnabled()) {
        final StringBuilder sb = auditBuffer.get();
        sb.setLength(0);
        sb.append("allowed=").append(succeeded).append("\t");
        sb.append("ugi=").append(userName).append("\t");
        sb.append("ip=").append(addr).append("\t");
        sb.append("cmd=").append(cmd).append("\t");
        sb.append("src=").append(src).append("\t");
        sb.append("dst=").append(dst).append("\t");
        if (null == status) {
          sb.append("perm=null");
        } else {
          sb.append("perm=");
          sb.append(status.getOwner()).append(":");
          sb.append(status.getGroup()).append(":");
          sb.append(status.getPermission());
        }
        auditLog.info(sb);
      }
    }

  }

  public void hopSpecificInitialization(Configuration conf) throws IOException {
    HdfsStorageFactory.setConfiguration(conf);
  }

  @Override
  public boolean isLeader() {
    return nameNode.isLeader();
  }

  @Override
  public long getNamenodeId() {
    return nameNode.getLeCurrentId();
  }
  
  public String getSupergroup() {
    return this.supergroup;
  }

  public void performPendingSafeModeOperation() throws IOException {
    // safeMode is volatile, and may be set to null at any time
    SafeModeInfo safeMode = this.safeMode;
    if (safeMode != null) {
      safeMode.performSafeModePendingOperation();
    }
  }


  public void changeConf(List<String> props, List<String> newVals)
      throws IOException {
    for (int i = 0; i < props.size(); i++) {
      String prop = props.get(i);
      String value = newVals.get(i);
      if (prop.equals(DFSConfigKeys.DFS_RESOLVING_CACHE_ENABLED) ||
          prop.equals(DFSConfigKeys.DFS_SET_PARTITION_KEY_ENABLED)) {
        LOG.info("change configuration for  " + prop + " to " + value);
        conf.set(prop, value);
        if (prop.equals(DFSConfigKeys.DFS_RESOLVING_CACHE_ENABLED)) {
          Cache.getInstance()
              .enableOrDisable(Boolean.parseBoolean(value));
        }
      } else {
        LOG.info("change configuration for  " + prop + " to " + value +
            " is not supported yet");
      }
    }
  }

  public class FNode implements Comparable<FNode> {
    private String parentPath;
    private INode inode;

    public FNode(String parentPath, INode inode) {
      this.parentPath = parentPath;
      this.inode = inode;
    }
    
    public String getPath() {
      if (parentPath.endsWith("/")) {
        return parentPath + inode.getLocalName();
      } else {
        return parentPath + "/" + inode.getLocalName();
      }
    }
    
    public INode getINode() {
      return inode;
    }
    
    public String getParentPath() {
      return parentPath;
    }

    @Override
    public int compareTo(FNode o) {
      int obj1Length = INode.getPathComponents(getPath()).length;
      int obj2Length = INode.getPathComponents(o.getPath()).length;
      if (obj1Length == obj2Length) {
        return 0;
      } else if (obj1Length < obj2Length) {
        return 1;
      } else {
        return -1;
      }
    }
  }
  
  @Override
  public void adjustSafeModeBlocks(Set<Long> safeBlocks) throws IOException {
    // safeMode is volatile, and may be set to null at any time
    SafeModeInfo safeMode = this.safeMode;
    if (safeMode == null) {
      return;
    }
    safeMode.adjustSafeBlocks(safeBlocks);
  }

  QuotaUpdateManager getQuotaUpdateManager() {
    return quotaUpdateManager;
  }

  public String getFilePathAncestorLockType() {
    return conf.get(DFSConfigKeys.DFS_STORAGE_ANCESTOR_LOCK_TYPE,
        DFSConfigKeys.DFS_STORAGE_ANCESTOR_LOCK_TYPE_DEFAULT);
  }

  /**
   * Update safeblocks in the database
   * @param safeBlock
   *      block to be added to safeblocks
   * @throws IOException
   */
  private void addSafeBlock(final Long safeBlock) throws IOException {
    Set<Long> safeBlocks = new HashSet<Long>();
    safeBlocks.add(safeBlock);
    addSafeBlocks(safeBlocks);
  }

  /**
   * Remove a block that is not considered safe anymore
   * @param safeBlock
   *      block to be removed from safeblocks
   * @throws IOException
   */
  private void removeSafeBlock(final Long safeBlock) throws IOException {
    new LightWeightRequestHandler(HDFSOperationType.REMOVE_SAFE_BLOCKS) {
      @Override
      public Object performTask() throws StorageException, IOException {
        SafeBlocksDataAccess da = (SafeBlocksDataAccess) HdfsStorageFactory
            .getDataAccess(SafeBlocksDataAccess.class);
        da.remove(safeBlock);
        return null;
      }
    };
  }

  /**
   * Update safeblocks in the database
   * @param safeBlocks
   *      list of blocks to be added to safeblocks
   * @throws IOException
   */
  private void addSafeBlocks(final Set<Long> safeBlocks) throws IOException {
    new LightWeightRequestHandler(HDFSOperationType.ADD_SAFE_BLOCKS) {
      @Override
      public Object performTask() throws StorageException, IOException {
        SafeBlocksDataAccess da = (SafeBlocksDataAccess) HdfsStorageFactory
            .getDataAccess(SafeBlocksDataAccess.class);
        da.insert(safeBlocks);
        return null;
      }
    }.handle();
  }

  /**
   * Get number of blocks to be considered safe in the current cluster
   * @return number of safeblocks
   * @throws IOException
   */
  private int getBlockSafe() throws IOException {
    return (Integer) new LightWeightRequestHandler(
        HDFSOperationType.GET_SAFE_BLOCKS_COUNT) {
      @Override
      public Object performTask() throws StorageException, IOException {
        SafeBlocksDataAccess da = (SafeBlocksDataAccess) HdfsStorageFactory
            .getDataAccess(SafeBlocksDataAccess.class);
        return da.countAll();
      }
    }.handle();
  }

  /**
   * Delete all safeblocks
   * @throws IOException
   */
  private void clearSafeBlocks() throws IOException {
    new LightWeightRequestHandler(HDFSOperationType.CLEAR_SAFE_BLOCKS) {
      @Override
      public Object performTask() throws StorageException, IOException {
        SafeBlocksDataAccess da = (SafeBlocksDataAccess) HdfsStorageFactory
            .getDataAccess(SafeBlocksDataAccess.class);
        da.removeAll();
        return null;
      }
    }.handle();
  }

  /**
   * Check if the cluster is in safemode?
   * @return true if the cluster in safemode, false otherwise.
   * @throws IOException
   */
  private boolean isClusterInSafeMode() throws IOException {
    return HdfsVariables.isClusterInSafeMode();
  }

  boolean isPermissionEnabled() {
    return isPermissionEnabled;
  }

  ExecutorService getSubtreeOperationsExecutor() {
    return subtreeOperationsExecutor;
  }
  
  boolean isLegacyDeleteEnabled() {
    return legacyDeleteEnabled;
  }

  boolean isLegacyRenameEnabled() {
    return legacyRenameEnabled;
  }

  boolean isLegacyConentSummaryEnabled() {
    return legacyContentSummaryEnabled;
  }

  boolean isLegacySetQuotaEnabled() {
    return legacySetQuotaEnabled;
  }

  /**
   * Setting the quota of a directory in multiple transactions. Calculating the
   * namespace counts of a large directory tree might take to much time for a
   * single transaction. Hence, this functions first reads up the whole tree in
   * multiple transactions while calculating its quota counts before setting
   * the quota in a single transaction using these counts.
   * The subtree is locked during these operations in order to prevent any
   * concurrent modification.
   *
   * @param path
   *    the path of the directory where the quota should be set
   * @param nsQuota
   *    the namespace quota to be set
   * @param dsQuota
   *    the diskspace quota to be set
   * @throws IOException, UnresolvedLinkException
   */
  void multiTransactionalSetQuota(final String path, final long nsQuota,
      final long dsQuota) throws IOException, UnresolvedLinkException {
    checkSuperuserPrivilege();
    if (isInSafeMode()) {
      throw new SafeModeException("Cannot set quota on " + path, safeMode);
    }
    if (!isLeader()) {
      throw new RuntimeException("Asked non leading node to setQuota");
    }

    INode subtreeRoot = null;
    int subtreeRootId = Integer.MIN_VALUE;
    boolean removeSTOLock = false;
    
    try {
      PathInformation pathInfo = getPathExistingINodesFromDB(path,
              false, null, null, null, null);
      INode lastComp = pathInfo.getPathInodes()[pathInfo.getPathComponents().length-1];
      if(lastComp == null){
        throw new FileNotFoundException("Directory does not exist: " + path);
      }else if(!lastComp.isDirectory()){
        throw new FileNotFoundException(path + ": Is not a directory");
      } else if(lastComp.isRoot() && nsQuota == HdfsConstants.QUOTA_RESET){
        throw new IllegalArgumentException(
            "Cannot clear namespace quota on root.");
      }

      //check if the path is root
      if(INode.getPathNames(path).length == 0){ // this method return empty array in case of path = "/"
        subtreeRootId = INodeDirectory.ROOT_ID; // locking root id is not yet properly implemented
      }else{
        subtreeRoot = lockSubtree(path, SubTreeOperation.StoOperationType.QUOTA_STO);      
        if(subtreeRoot == null){
          // in the mean while the dir has been deleted by someone
          throw new FileNotFoundException("Directory does not exist: " + path);
        }
        subtreeRootId = subtreeRoot.getId();
        removeSTOLock = true;
      }
      
      final AbstractFileTree.IdCollectingCountingFileTree fileTree =
          new AbstractFileTree.IdCollectingCountingFileTree(this,
              subtreeRootId);
      fileTree.buildUp();
      Iterator<Integer> idIterator =
          fileTree.getOrderedIds().descendingIterator();
      synchronized (idIterator) {
        quotaUpdateManager.addPrioritizedUpdates(idIterator);
        try {
          idIterator.wait();
        } catch (InterruptedException e) {
          // Not sure if this can happend if we are not shutting down but we need to abort in case it happens.
          throw new IOException("Operation failed due to an Interrupt");
        }
      }

      HopsTransactionalRequestHandler setQuotaHandler =
          new HopsTransactionalRequestHandler(HDFSOperationType.SET_QUOTA,
              path) {
            @Override
            public void acquireLock(TransactionLocks locks) throws IOException {
              LockFactory lf = LockFactory.getInstance();
              locks.add(lf.getINodeLock(nameNode, INodeLockType.WRITE,
                  INodeResolveType.PATH, true, true, path))
                  .add(lf.getBlockLock());
            }

            @Override
            public Object performTask() throws StorageException, IOException {
              dir.setQuota(path, nsQuota, dsQuota, fileTree.getNamespaceCount(),
                  fileTree.getDiskspaceCount());
              return null;
            }
          };
      setQuotaHandler.handle(this);
    } finally {
      if(removeSTOLock){
        unlockSubtree(path);
      }
    }
  }

  /**
   * Creates the content summary of a directory tree in multiple transactions.
   * Creating the content summary of a large directory tree might take to much
   * time for a single transaction. Hence, this function first builds up an
   * in-memory representation of the directory tree before reading its attributes
   * level by level. The directory tree is locked during the operation to prevent
   * any concurrent modification.
   *
   * @param path
   *    the path
   * @return
   *    the content summary for the given path
   * @throws IOException
   */
  // [S] what if you call content summary on the root
  // I have remote sub tree locking from the content summary for now
  // TODO : fix content summary sub tree locking
  // 
    ContentSummary multiTransactionalGetContentSummary(final String path)
      throws AccessControlException, FileNotFoundException,
      UnresolvedLinkException, IOException {
  
      PathInformation pathInfo = getPathExistingINodesFromDB(path,
              false, null, null, null, null);
      if(pathInfo.getPathInodes()[pathInfo.getPathComponents().length-1] == null){
        throw new FileNotFoundException("File does not exist: " + path);
      }
      final INode subtreeRoot = pathInfo.getPathInodes()[pathInfo.getPathComponents().length-1];

      final AbstractFileTree.CountingFileTree fileTree =
              new AbstractFileTree.CountingFileTree(this, subtreeRoot.getId(),
              FsAction.READ_EXECUTE);
      fileTree.buildUp();
      return (ContentSummary) new LightWeightRequestHandler(
              HDFSOperationType.GET_SUBTREE_ATTRIBUTES) {
        @Override
        public Object performTask() throws StorageException, IOException {
          INodeAttributesDataAccess<INodeAttributes> dataAccess =
                  (INodeAttributesDataAccess<INodeAttributes>) HdfsStorageFactory
                  .getDataAccess(INodeAttributesDataAccess.class);
          INodeAttributes attributes =
                  dataAccess.findAttributesByPk(subtreeRoot.getId());
          return new ContentSummary(fileTree.getFileSizeSummary(),
                  fileTree.getFileCount(), fileTree.getDirectoryCount(),
                  attributes == null ? subtreeRoot.getNsQuota()
                  : attributes.getNsQuota(), fileTree.getDiskspaceCount(),
                  attributes == null ? subtreeRoot.getDsQuota()
                  : attributes.getDsQuota());
        }
      }.handle(this);
  }

  /**
   * Renaming a directory tree in multiple transactions. Renaming a large
   * directory tree might take to much time for a single transaction when
   * its quota counts need to be calculated. Hence, this functions first
   * reads up the whole tree in multiple transactions while calculating its
   * quota counts before executing the rename in a single transaction.
   * The subtree is locked during these operations in order to prevent any
   * concurrent modification.
   *
   * @param src
   *    the source
   * @param dst
   *    the destination
   * @throws IOException
   */
  void multiTransactionalRename(final String src, final String dst,
          final Options.Rename... options) throws IOException {
    if (NameNode.stateChangeLog.isDebugEnabled()) {
      NameNode.stateChangeLog.debug(
              "DIR* NameSystem.multiTransactionalRename: with options - " + src
              + " to " + dst);
    }

    if (isInSafeMode()) {
      throw new SafeModeException("Cannot rename " + src, safeMode);
    }
    if (!DFSUtil.isValidName(dst)) {
      throw new InvalidPathException("Invalid name: " + dst);
    }
    if (dst.equals(src)) {
      throw new FileAlreadyExistsException(
              "The source " + src + " and destination " + dst + " are the same");
    }
    // dst cannot be a directory or a file under src
    if (dst.startsWith(src)
            && dst.charAt(src.length()) == Path.SEPARATOR_CHAR) {
      String error = "Rename destination " + dst
              + " is a directory or file under source " + src;
      NameNode.stateChangeLog
              .warn("DIR* FSDirectory.unprotectedRenameTo: " + error);
      throw new IOException(error);
    }
    //--
    boolean overwrite = false;
    if (null != options) {
      for (Rename option : options) {
        if (option == Rename.OVERWRITE) {
          overwrite = true;
        }
      }
    }
    String error = null;
    PathInformation srcInfo = getPathExistingINodesFromDB(src,
            false, null, FsAction.WRITE, null, null);
    INode[] srcInodes = srcInfo.getPathInodes();
    INode srcInode = srcInodes[srcInodes.length - 1];
    // validate source
    if (srcInode == null) {
      error = "rename source " + src + " is not found.";
      NameNode.stateChangeLog
              .warn("DIR* FSDirectory.unprotectedRenameTo: " + error);
      throw new FileNotFoundException(error);
    }
    if (srcInodes.length == 1) {
      error = "rename source cannot be the root";
      NameNode.stateChangeLog
              .warn("DIR* FSDirectory.unprotectedRenameTo: " + error);
      throw new IOException(error);
    }
    if (srcInode.isSymlink()
            && dst.equals(((INodeSymlink) srcInode).getLinkValue())) {
      throw new FileAlreadyExistsException(
              "Cannot rename symlink " + src + " to its target " + dst);
    }

    //validate dst
    PathInformation dstInfo = getPathExistingINodesFromDB(dst,
            false, FsAction.WRITE, null, null, null);
    INode[] dstInodes = dstInfo.getPathInodes();
    INode dstInode = dstInodes[dstInodes.length - 1];
    if (dstInodes.length == 1) {
      error = "rename destination cannot be the root";
      NameNode.stateChangeLog
              .warn("DIR* FSDirectory.unprotectedRenameTo: " + error);
      throw new IOException(error);
    }
    if (dstInode != null) { // Destination exists
      // It's OK to rename a file to a symlink and vice versa
      if (dstInode.isDirectory() != srcInode.isDirectory()) {
        error = "Source " + src + " and destination " + dst
                + " must both be directories";
        NameNode.stateChangeLog
                .warn("DIR* FSDirectory.unprotectedRenameTo: " + error);
        throw new IOException(error);
      }
      if (!overwrite) { // If destination exists, overwrite flag must be true
        error = "rename destination " + dst + " already exists";
        NameNode.stateChangeLog
                .warn("DIR* FSDirectory.unprotectedRenameTo: " + error);
        throw new FileAlreadyExistsException(error);
      }

      if (dstInode.isDirectory() && dir.hasChildren(dstInode.getId())) {
        error =
                "rename cannot overwrite non empty destination directory " + dst;
        NameNode.stateChangeLog
                .warn("DIR* FSDirectory.unprotectedRenameTo: " + error);
        throw new IOException(error);
      }
    }
    if (dstInodes[dstInodes.length - 2] == null) {
      error = "rename destination parent " + dst + " not found.";
      NameNode.stateChangeLog
              .warn("DIR* FSDirectory.unprotectedRenameTo: " + error);
      throw new FileNotFoundException(error);
    }
    if (!dstInodes[dstInodes.length - 2].isDirectory()) {
      error = "rename destination parent " + dst + " is a file.";
      NameNode.stateChangeLog
              .warn("DIR* FSDirectory.unprotectedRenameTo: " + error);
      throw new ParentNotDirectoryException(error);
    }
    
    INode srcDataset = getMetaEnabledParent(srcInodes);
    INode dstDataset = getMetaEnabledParent(dstInodes);
    Collection<MetadataLogEntry> logEntries = Collections.EMPTY_LIST;
    
    //--
    //TODO [S]  if src is a file then there is no need for sub tree locking 
    //mechanism on the src and dst
    //However the quota is enabled then all the quota update on the dst
    //must be applied before the move operation.
    long srcNsCount = srcInfo.getNsCount(); //if not dir then it will return zero
    long srcDsCount = srcInfo.getDsCount();
    long dstNsCount = dstInfo.getNsCount();
    long dstDsCount = dstInfo.getDsCount();
    boolean isUsingSubTreeLocks = srcInfo.isDir();
    boolean renameTransactionCommitted = false;
    INode srcSubTreeRoot = null;
    INode dstSubTreeRoot = null;
    String subTreeLockDst = INode.constructPath(dstInfo.getPathComponents(),
            0, dstInfo.getNumExistingComp());
    if(subTreeLockDst.equals(INodeDirectory.ROOT_NAME)){
      subTreeLockDst = "/"; // absolute path
    }
    try {
      if (isUsingSubTreeLocks) {
        LOG.debug("Rename src: " + src + " dst: " + dst + " requires sub-tree locking mechanism");
        srcSubTreeRoot = lockSubtreeAndCheckPathPermission(src, false, null,
                FsAction.WRITE, null, null, SubTreeOperation.StoOperationType.RENAME_STO);

        if (srcSubTreeRoot != null) {
          AbstractFileTree.QuotaCountingFileTree srcFileTree;
          if (pathIsMetaEnabled(srcInodes) || pathIsMetaEnabled(dstInodes)) {
            srcFileTree = new AbstractFileTree.LoggingQuotaCountingFileTree(this,
                    srcSubTreeRoot.getId(), srcDataset, dstDataset);
            srcFileTree.buildUp();
            logEntries = ((AbstractFileTree.LoggingQuotaCountingFileTree) srcFileTree).getMetadataLogEntries();
          } else {
            srcFileTree = new AbstractFileTree.QuotaCountingFileTree(this,
                    srcSubTreeRoot.getId());
            srcFileTree.buildUp();
          }
          srcNsCount = srcFileTree.getNamespaceCount();
          srcDsCount = srcFileTree.getDiskspaceCount();
        }
      } else {
        LOG.debug("Rename src: " + src + " dst: " + dst + " does not require sub-tree locking mechanism");
      }

      renameTo(src, dst, srcNsCount, srcDsCount, dstNsCount, dstDsCount,
              isUsingSubTreeLocks, subTreeLockDst, logEntries, options);
      renameTransactionCommitted = true;
    } finally {
      if (!renameTransactionCommitted) {
        if (srcSubTreeRoot != null) { //only unlock if locked
          unlockSubtree(src);
        }
        if (dstSubTreeRoot != null) { //only unlock if locked
          unlockSubtree(subTreeLockDst);
        }
      }
    }
  }
  
  private boolean pathIsMetaEnabled(INode[] pathComponents) {
    return getMetaEnabledParent(pathComponents) == null ? false : true;
  }

  private INode getMetaEnabledParent(INode[] pathComponents) {
    for (INode node : pathComponents) {
      if (node != null && node.isDirectory()) {
        INodeDirectory dir = (INodeDirectory) node;
        if (dir.isMetaEnabled()) {
          return dir;
        }
      }
    }
    return null;
  }

  private void renameTo(final String src, final String dst, final long srcNsCount,
      final long srcDsCount, final long dstNsCount, final long dstDsCount,
      final boolean isUsingSubTreeLocks, final String subTreeLockDst,
      final Collection<MetadataLogEntry> logEntries,
      final Options.Rename... options
      )
      throws IOException, UnresolvedLinkException {
    new HopsTransactionalRequestHandler(
            isUsingSubTreeLocks?HDFSOperationType.SUBTREE_RENAME:
            HDFSOperationType.RENAME, src) {
      @Override
      public void acquireLock(TransactionLocks locks) throws IOException {
        LockFactory lf = LockFactory.getInstance();
        locks.add(lf.getRenameINodeLock(nameNode,
            INodeLockType.WRITE_ON_TARGET_AND_PARENT,
            INodeResolveType.PATH, true, src, dst))
            .add(lf.getBlockLock())
            .add(lf.getBlockRelated(BLK.RE, BLK.CR, BLK.UC, BLK.UR, BLK.IV,
                BLK.PE, BLK.ER));
        if (dir.isQuotaEnabled()) {
          locks.add(lf.getQuotaUpdateLock(true, src, dst));
        }
        if(!isUsingSubTreeLocks){
          locks.add(lf.getLeaseLock(LockType.WRITE))
            .add(lf.getLeasePathLock(LockType.WRITE));
        }else{
          locks.add(lf.getLeaseLock(LockType.WRITE))
            .add(lf.getLeasePathLock(LockType.WRITE, src));
        }
        if (erasureCodingEnabled) {
          locks.add(lf.getEncodingStatusLock(LockType.WRITE, dst));
        }
      }

      @Override
      public Object performTask() throws IOException {
        if (NameNode.stateChangeLog.isDebugEnabled()) {
          NameNode.stateChangeLog.debug(
              "DIR* NameSystem.renameTo: with options - " + src + " to " + dst);
        }

        if (isInSafeMode()) {
          throw new SafeModeException("Cannot rename " + src, safeMode);
        }
        if (!DFSUtil.isValidName(dst)) {
          throw new InvalidPathException("Invalid name: " + dst);
        }
        for (MetadataLogEntry logEntry : logEntries) {
          EntityManager.add(logEntry);
        }

        for (Options.Rename op : options) {
          if (op == Rename.KEEP_ENCODING_STATUS) {
            INode[] srcNodes =
                dir.getRootDir().getExistingPathINodes(src, false);
            INode[] dstNodes =
                dir.getRootDir().getExistingPathINodes(dst, false);
            INode srcNode = srcNodes[srcNodes.length - 1];
            INode dstNode = dstNodes[dstNodes.length - 1];
            EncodingStatus status = EntityManager.find(
                EncodingStatus.Finder.ByInodeId, dstNode.getId());
            EncodingStatus newStatus = new EncodingStatus(status);
            newStatus.setInodeId(srcNode.getId());
            EntityManager.add(newStatus);
            EntityManager.remove(status);
            break;
          }
        }
        
        removeSubTreeLocksForRenameInternal(src, isUsingSubTreeLocks, 
                subTreeLockDst);
        
        dir.renameTo(src, dst, srcNsCount, srcDsCount, dstNsCount, dstDsCount,
            options);
        return null;
      }
    }.handle(this);
  }

  private void removeSubTreeLocksForRenameInternal(final String src,
          final boolean isUsingSubTreeLocks, final String subTreeLockDst)
          throws StorageException, TransactionContextException,
          UnresolvedLinkException {
    if (isUsingSubTreeLocks) {
      INode[] nodes = null;
      INode inode = null;
      if (!src.equals("/")) {
        EntityManager.remove(new SubTreeOperation(getSubTreeLockPathPrefix(src)));
        nodes = dir.getRootDir().getExistingPathINodes(src, false);
        inode = nodes[nodes.length - 1];
        if (inode != null && inode.isSubtreeLocked()) {
          inode.setSubtreeLocked(false);
          EntityManager.update(inode);
        }
      }
    }
  }
  
  @Deprecated
  boolean multiTransactionalRename(final String src, final String dst)
      throws IOException {
    if (NameNode.stateChangeLog.isDebugEnabled()) {
      NameNode.stateChangeLog.debug(
          "DIR* NameSystem.multiTransactionalRename: with options - " + src +
              " to " + dst);
    }

    if (isInSafeMode()) {
      throw new SafeModeException("Cannot rename " + src, safeMode);
    }
    if (!DFSUtil.isValidName(dst)) {
      throw new InvalidPathException("Invalid name: " + dst);
    }

    if (INode.getPathComponents(src).length == 1) {
      NameNode.stateChangeLog.warn(
          "DIR* FSDirectory.unprotectedRenameTo: " + "failed to rename " + src +
              " to " + dst + " because source is the root");
      return false;
    }
    
    
    PathInformation srcInfo = getPathExistingINodesFromDB(src,
             false, null, FsAction.WRITE, null, null);
    INode[] srcInodes = srcInfo.getPathInodes();
    INode srcInode = srcInodes[srcInodes.length - 1];
    if(srcInode == null){
      NameNode.stateChangeLog.warn(
          "DIR* FSDirectory.unprotectedRenameTo: " + "failed to rename " + src +
              " to " + dst + " because source does not exist");
      return false;
    }

    PathInformation dstInfo = getPathExistingINodesFromDB(dst,
             false, FsAction.WRITE, null, null, null);
    String actualDst = dst;
    if(dstInfo.isDir()){
      actualDst += Path.SEPARATOR + new Path(src).getName();
    }
    
    if (actualDst.equals(src)) {
      return true;
    }

    INode[] dstInodes =  dstInfo.getPathInodes();
    if(dstInodes[dstInodes.length-2] == null){
      NameNode.stateChangeLog.warn(
          "DIR* FSDirectory.unprotectedRenameTo: " + "failed to rename " + src +
              " to " + dst +
              " because destination's parent does not exist");
      return false;
    }
    
    if (actualDst.startsWith(src) &&
        actualDst.charAt(src.length()) == Path.SEPARATOR_CHAR) {
      NameNode.stateChangeLog.warn(
          "DIR* FSDirectory.unprotectedRenameTo: " + "failed to rename " + src +
              " to " + actualDst + " because destination starts with src");
      return false;
    }    
    
    INode srcDataset = getMetaEnabledParent(srcInfo.getPathInodes());
    INode dstDataset = getMetaEnabledParent(dstInfo.getPathInodes());
    Collection<MetadataLogEntry> logEntries = Collections.EMPTY_LIST;
    
    //TODO [S]  if src is a file then there is no need for sub tree locking 
    //mechanism on the src and dst
    //However the quota is enabled then all the quota update on the dst
    //must be applied before the move operation. 
    long srcNsCount = srcInfo.getNsCount(); //if not dir then it will return zero
    long srcDsCount = srcInfo.getDsCount();
    long dstNsCount = dstInfo.getNsCount();
    long dstDsCount = dstInfo.getDsCount();  
    boolean isUsingSubTreeLocks = srcInfo.isDir();
    boolean renameTransactionCommitted = false;
    INode srcSubTreeRoot = null;
    INode dstSubTreeRoot = null;
    
    String subTreeLockDst = INode.constructPath(dstInfo.getPathComponents(),
            0,  dstInfo.getNumExistingComp());
    if(subTreeLockDst.equals(INodeDirectory.ROOT_NAME)){
      subTreeLockDst = "/"; // absolute path
    }
    try {
      if (isUsingSubTreeLocks) {
        LOG.debug("Rename src: "+src+" dst: "+dst+" requires sub-tree locking mechanism");
        srcSubTreeRoot = lockSubtreeAndCheckPathPermission(src, false, null,
                FsAction.WRITE, null, null, SubTreeOperation.StoOperationType.RENAME_STO);

        if (srcSubTreeRoot != null) {
          AbstractFileTree.QuotaCountingFileTree srcFileTree;
          if (pathIsMetaEnabled(srcInfo.pathInodes) || pathIsMetaEnabled(dstInfo.pathInodes)) {
            srcFileTree = new AbstractFileTree.LoggingQuotaCountingFileTree(this,
                    srcSubTreeRoot.getId(), srcDataset, dstDataset);
            srcFileTree.buildUp();
            logEntries = ((AbstractFileTree.LoggingQuotaCountingFileTree) srcFileTree).getMetadataLogEntries();
          } else {
            srcFileTree = new AbstractFileTree.QuotaCountingFileTree(this,
                    srcSubTreeRoot.getId());
            srcFileTree.buildUp();
          }
          srcNsCount = srcFileTree.getNamespaceCount();
          srcDsCount = srcFileTree.getDiskspaceCount();
        }
      } else {
        LOG.debug("Rename src: " + src + " dst: " + dst + " does not require sub-tree locking mechanism");
      }

      boolean retValue = renameTo(src, dst, srcNsCount, srcDsCount, dstNsCount, dstDsCount,
              isUsingSubTreeLocks, subTreeLockDst, logEntries);

      // the rename Tx has commited. it has also remove the subTreelocks
      renameTransactionCommitted = true;

      return retValue;

    } finally {
      if (!renameTransactionCommitted) {
        if (srcSubTreeRoot != null) { //only unlock if locked
          unlockSubtree(src);
        }
        if (dstSubTreeRoot != null) { //only unlock if locked
          unlockSubtree(subTreeLockDst);
        }
      }
    }
  }

  /**
   * Change the indicated filename.
   *
   * @deprecated Use {@link #renameTo(String, String, Options.Rename...)}
   * instead.
   */
  @Deprecated
  boolean renameTo(final String src, final String dst, final long srcNsCount,
      final long srcDsCount, final long dstNsCount, final long dstDsCount,
         final boolean isUsingSubTreeLocks, final String subTreeLockDst,
         final Collection<MetadataLogEntry> logEntries)
      throws IOException, UnresolvedLinkException {
    HopsTransactionalRequestHandler renameToHandler =
        new HopsTransactionalRequestHandler(
            isUsingSubTreeLocks ? HDFSOperationType.SUBTREE_DEPRICATED_RENAME :
            HDFSOperationType.DEPRICATED_RENAME
            , src) {
          @Override
          public void acquireLock(TransactionLocks locks) throws IOException {
            LockFactory lf = LockFactory.getInstance();
            locks.add(lf.getLegacyRenameINodeLock(nameNode,
                INodeLockType.WRITE_ON_TARGET_AND_PARENT,
                INodeResolveType.PATH, true, src, dst))
                .add(lf.getBlockLock())
                .add(lf.getBlockRelated(BLK.RE, BLK.UC, BLK.IV, BLK.CR, BLK.ER,
                    BLK.PE, BLK.UR));
            if(!isUsingSubTreeLocks){
              locks.add(lf.getLeaseLock(LockType.WRITE))
                .add(lf.getLeasePathLock(LockType.WRITE));
            }else{
              locks.add(lf.getLeaseLock(LockType.READ_COMMITTED))
                .add(lf.getLeasePathLock(LockType.READ_COMMITTED,src));
            }
            if (dir.isQuotaEnabled()) {
              locks.add(lf.getQuotaUpdateLock(true, src, dst));
            }
          }

          @Override
          public Object performTask() throws IOException {
            if (NameNode.stateChangeLog.isDebugEnabled()) {
              NameNode.stateChangeLog.debug("DIR* NameSystem.renameTo: " + src
                      + " to " + dst);
            }

            if (isInSafeMode()) {
              throw new SafeModeException("Cannot rename " + src, safeMode);
            }
            if (!DFSUtil.isValidName(dst)) {
              throw new IOException("Invalid name: " + dst);
            }

            // remove the subtree locks
            removeSubTreeLocksForRenameInternal(src, isUsingSubTreeLocks, 
                    subTreeLockDst);

            for (MetadataLogEntry logEntry : logEntries) {
              EntityManager.add(logEntry);
            }
            
            return dir.renameTo(src, dst, srcNsCount, srcDsCount, dstNsCount,
                dstDsCount);
          }
        };
    return (Boolean) renameToHandler.handle(this);
  }

  /**
   * Delete a directory tree in multiple transactions. Deleting a large directory
   * tree might take to much time for a single transaction. Hence, this function
   * first builds up an in-memory representation of the directory tree to be
   * deleted and then deletes it level by level. The directory tree is locked
   * during the delete to prevent any concurrent modification.
   *
   * @param path
   *    the path to be deleted
   * @param recursive
   *    whether or not and non-empty directory should be deleted
   * @return
   *    true if the delete succeeded
   * @throws IOException
   */
  boolean multiTransactionalDelete(final String path, final boolean recursive)
          throws IOException {
    if (NameNode.stateChangeLog.isDebugEnabled()) {
      NameNode.stateChangeLog
              .debug("DIR* NameSystem.multiTransactionalDelete: " + path);
    }

    boolean ret;
    try {
      ret = multiTransactionalDeleteInternal(path, recursive);
      logAuditEvent(ret, "delete", path);
    } catch (IOException e) {
      logAuditEvent(false, "delete", path);
      throw e;
    }
    return ret;
  }

  private boolean multiTransactionalDeleteInternal(final String path,
          final boolean recursive) throws IOException {
    if (isInSafeMode()) {
      throw new SafeModeException("Cannot delete " + path, safeMode);
    }

    if (!recursive) {
      // It is safe to do this as it will only delete a single file or an empty directory
      return deleteWithTransaction(path, recursive);
    }

    PathInformation pathInfo = this.getPathExistingINodesFromDB(path,
            false, null, FsAction.WRITE, null, null);
    INode[] pathInodes = pathInfo.getPathInodes();
    INode pathInode = pathInodes[pathInodes.length - 1];

    if (pathInode == null) {
      NameNode.stateChangeLog
              .debug("Failed to remove " + path + " because it does not exist");
      return false;
    } else if (pathInode.isRoot()) {
      NameNode.stateChangeLog.warn("Failed to remove " + path
              + " because the root is not allowed to be deleted");
      return false;
    }

    INode subtreeRoot = null;
    if (pathInode.isFile()) {
      return deleteWithTransaction(path, recursive);
    } else {
      //sub tree operation
      try {
        subtreeRoot = lockSubtreeAndCheckPathPermission(path, false, null,
                FsAction.WRITE, null, null, 
                SubTreeOperation.StoOperationType.DELETE_STO);

        AbstractFileTree.FileTree fileTree =
                new AbstractFileTree.FileTree(this, subtreeRoot.getId(), FsAction.ALL);
        fileTree.buildUp();

        for (int i = fileTree.getHeight(); i > 0; i--) {
          if (deleteTreeLevel(path, fileTree, i) == false) {
            return false;
          }
        }
      } finally {
        if(subtreeRoot != null){
          unlockSubtree(path);
        }
      }
      return true;
    }
  }

  private boolean deleteTreeLevel(final String subtreeRootPath,
      final AbstractFileTree.FileTree fileTree, int level) {
    ArrayList<Future> barrier = new ArrayList<Future>();

    for (final ProjectedINode inode : fileTree.getInodesByLevel(level)) {
      final String path = fileTree.createAbsolutePath(subtreeRootPath, inode);

      Future f = subtreeOperationsExecutor.submit(new Callable<Boolean>() {
        @Override
        public Boolean call() throws Exception {
          HopsTransactionalRequestHandler deleteHandler =
              new HopsTransactionalRequestHandler(HDFSOperationType.SUBTREE_DELETE) {
                @Override
                public void acquireLock(TransactionLocks locks)
                    throws IOException {
                  LockFactory lf = LockFactory.getInstance();
                  locks.add(lf.getINodeLock(nameNode,
                      INodeLockType.WRITE_ON_TARGET_AND_PARENT,
                      INodeResolveType.PATH, false, true, path))
                      .add(lf.getLeaseLock(LockType.WRITE))
                      .add(lf.getLeasePathLock(LockType.WRITE))
                      .add(lf.getBlockLock()).add(
                      lf.getBlockRelated(BLK.RE, BLK.CR, BLK.UC, BLK.UR, BLK.PE,
                          BLK.IV));
                  if (dir.isQuotaEnabled()) {
                    locks.add(lf.getQuotaUpdateLock(path));
                  }
                  if (erasureCodingEnabled) {
                    locks.add(lf.getEncodingStatusLock(LockType.WRITE, path));
                  }
                }

                @Override
                public Object performTask() throws IOException {
                  INode[] pathComponents =
                      dir.getRootDir().getExistingPathINodes(path, false);
                  INode inode = pathComponents[pathComponents.length - 1];
                  if (inode == null) {
                    LOG.error("INode disappeared during deletion");
                    return false;
                  }
                  INodeDirectory parent =
                      (INodeDirectory) pathComponents[pathComponents.length -
                          2];
                  dir.removeChildNonRecursively(pathComponents,
                      pathComponents.length - 1);
                  parent.setModificationTime(now());

                  NameNode.getNameNodeMetrics().incrFilesDeleted(1);

                  if (inode instanceof INodeFile) {
                    INodeFile file = (INodeFile) inode;
                    ArrayList<Block> collectedBlocks = new ArrayList<Block>();
                    file.collectSubtreeBlocksAndClear(collectedBlocks);
                    removeBlocks(
                        collectedBlocks); // Incremental deletion of blocks
                    collectedBlocks.clear();
                  }
                  return true;
                }
              };
          return (Boolean) deleteHandler.handle(this);
        }
      });
      barrier.add(f);
    }

    boolean result = true;
    for (Future f : barrier) {
      try {
        if (((Boolean) f.get()) == false) {
          result = false;
        }
      } catch (Exception e) {
        result = false;
        LOG.error("Exception was thrown during partial delete", e);
      }
    }
    return result;
  }

  /**
   * Lock a subtree of the filesystem tree.
   * Locking a subtree prevents it from any concurrent write operations.
   *
   * @param path
   *    the root of the subtree to be locked
   * @return
   *  the inode representing the root of the subtree
   * @throws IOException
   */
  @VisibleForTesting
  INode lockSubtree(final String path, SubTreeOperation.StoOperationType stoType) throws IOException {
    return lockSubtreeAndCheckPathPermission(path, false, null, null, null,
        null, stoType);
  }

  /**
   * Lock a subtree of the filesystem tree and ensure that the client has
   * sufficient permissions. Locking a subtree prevents it from any concurrent
   * write operations.
   *
   * @param path
   *    the root of the subtree to be locked
   * @param doCheckOwner
   *    whether or not to check the owner
   * @param ancestorAccess
   *    the requested ancestor access
   * @param parentAccess
   *    the requested parent access
   * @param access
   *    the requested access
   * @param subAccess
   *    the requested subaccess
   * @return
   *  the inode representing the root of the subtree
   * @throws IOException
   */
  @VisibleForTesting
  INode lockSubtreeAndCheckPathPermission(final String path,
      final boolean doCheckOwner, final FsAction ancestorAccess,
      final FsAction parentAccess, final FsAction access,
      final FsAction subAccess,
      final SubTreeOperation.StoOperationType stoType) throws IOException {
    
    return (INode) new HopsTransactionalRequestHandler(
        HDFSOperationType.SET_SUBTREE_LOCK) {

      @Override
      public void setUp() throws IOException {
        super.setUp(); 
        log.debug("About to lock \""+path+"\"");
      }
      
      @Override
      public void acquireLock(TransactionLocks locks) throws IOException {
        LockFactory lf = LockFactory.getInstance();
        locks.add(lf.getINodeLock(nameNode, INodeLockType.WRITE,
            INodeResolveType.PATH, false, path)).
                //READ_COMMITTED because it is index scan and locking is bad idea
                //INode lock is sufficient
                add(lf.getSubTreeOpsLock(LockType.READ_COMMITTED, 
                getSubTreeLockPathPrefix(path))); // it is 
        
      }

      @Override
      public Object performTask() throws IOException {
        FSPermissionChecker pc = getPermissionChecker();
        if (isPermissionEnabled && !pc.isSuperUser()) {
          pc.checkPermission(path, dir.getRootDir(), doCheckOwner,
              ancestorAccess, parentAccess, access, subAccess);
        }

        INode[] nodes = dir.getRootDir().getExistingPathINodes(path, false);
        INode inode = nodes[nodes.length - 1];
        if (inode != null && inode.isDirectory() &&
                !inode.isRoot()) { // never lock the fs root
          checkSubTreeLocks(getSubTreeLockPathPrefix(path));
          inode.setSubtreeLocked(true);
          inode.setSubtreeLockOwner(getNamenodeId());
          EntityManager.update(inode);
          log.debug("Lock the INode with sub tree lock flag. Path: \""+path+"\" "
                  +" id: "+ inode.getId()
                  +" pid: "+inode.getParentId()+" name: "+inode.getLocalName());
          
          EntityManager.update(new SubTreeOperation(getSubTreeLockPathPrefix(path)
                ,nameNode.getId(),stoType));
          return inode;
        }else{
          log.info("No componenet was locked in the path using sub tree flag. "
                  + "Path: \""+path+"\"");
          return null;
        }
      }
    }.handle(this);
  }
  
  /**
   * adds / at the end of the path
   * suppose /aa/bb is locked and we want to lock an other foler /a. 
   * when we search for all prefixes "/a" it will return subtree ops in other 
   * folders i.e /aa*. By adding / in the end of the path solves the problem
   * @param path
   * @return /path + "/"
   */
  private String getSubTreeLockPathPrefix(String path){
    String subTreeLockPrefix = path;
    if(!subTreeLockPrefix.endsWith("/")){
      subTreeLockPrefix+="/";
    }
    return subTreeLockPrefix;
  }

  /**
   * check for sub tree locks in the descendant tree
   * @return number of active operations in the descendant tree
   */
  private void checkSubTreeLocks(String path) throws TransactionContextException, StorageException{
      List<SubTreeOperation> ops = (List<SubTreeOperation>)
              EntityManager.findList(SubTreeOperation.Finder.ByPathPrefix, 
              path);  // THIS RETURNS ONLY ONE SUBTREE OP IN THE CHILD TREE. INCREASE THE LIMIT IN IMPL LAYER IF NEEDED
      Set<Long> activeNameNodeIds = new HashSet<Long>();
      for(ActiveNode node:nameNode.getActiveNameNodes().getActiveNodes()){
        activeNameNodeIds.add(node.getId());
      }
      
      for(SubTreeOperation op : ops){
        if(activeNameNodeIds.contains(op.getNameNodeId())){
          throw new SubtreeLockedException("There is atleat one on going subtree operation "
                  + "on the decendents. Path: "+op.getPath()
                  +" Operation "+op.getOpType()+" NameNodeId "+op.getNameNodeId());
          
        }else{ // operation started by a dead namenode. 
          //TODO: what if the activeNameNodeIds does not contain all new namenode ids
          //An operation belonging to new namenode might be considered dead 
          //handle this my maintaining a list of dead namenodes. 
          EntityManager.remove(op);
        }
      }
  }
  
  /**
   * Unlock a subtree in the filesystem tree.
   *
   * @param path
   *    the root of the subtree
   * @throws IOException
   */
  @VisibleForTesting
  void unlockSubtree(final String path) throws IOException {
    new HopsTransactionalRequestHandler(HDFSOperationType.RESET_SUBTREE_LOCK) {
      @Override
      public void acquireLock(TransactionLocks locks) throws IOException {
        LockFactory lf = LockFactory.getInstance();
        locks.add(lf.getINodeLock(nameNode, INodeLockType.WRITE,
            INodeResolveType.PATH, false, true, path));
      }

      @Override
      public Object performTask() throws IOException {
        INode[] nodes = dir.getRootDir().getExistingPathINodes(path, false);
        INode inode = nodes[nodes.length - 1];
        if (inode != null && inode.isSubtreeLocked()) {
          inode.setSubtreeLocked(false);
          EntityManager.update(inode);
        }
        EntityManager.remove(new SubTreeOperation(getSubTreeLockPathPrefix(path)));
        return null;
      }
    }.handle(this);
  }

  private int pid(String param) {
    StringTokenizer tok = new StringTokenizer(param);
    tok.nextElement();
    return Integer.parseInt((String) tok.nextElement());
  }
  
  private String pname(String param) {
    StringTokenizer tok = new StringTokenizer(param);
    return (String) tok.nextElement();
  }

  public NameNode getNameNode() {
    return nameNode;
  }

  /**
   * @see org.apache.hadoop.hdfs.protocol.ClientProtocol#getEncodingStatus
   */
  public EncodingStatus getEncodingStatus(final String filePath)
      throws IOException {
    HopsTransactionalRequestHandler findReq =
        new HopsTransactionalRequestHandler(
            HDFSOperationType.FIND_ENCODING_STATUS) {
          @Override
          public void acquireLock(TransactionLocks locks) throws IOException {
            LockFactory lf = LockFactory.getInstance();
            locks.add(lf.getINodeLock(nameNode, INodeLockType.READ_COMMITTED,
                INodeResolveType.PATH, filePath)).add(
                lf.getEncodingStatusLock(LockType.READ_COMMITTED, filePath));
          }

          @Override
          public Object performTask() throws IOException {
            FSPermissionChecker pc = getPermissionChecker();
            try {
              if (isPermissionEnabled) {
                checkPathAccess(pc, filePath, FsAction.READ);
              }
            } catch (AccessControlException e){
              logAuditEvent(false, "getEncodingStatus", filePath);
              throw e;
            }
            INode targetNode = getINode(filePath);
            if (targetNode == null) {
              throw new FileNotFoundException();
            }
            return EntityManager
                .find(EncodingStatus.Finder.ByInodeId, targetNode.getId());
          }
        };
    Object result = findReq.handle();
    if (result == null) {
      return new EncodingStatus(EncodingStatus.Status.NOT_ENCODED);
    }
    return (EncodingStatus) result;
  }

  /**
   * Get the inode with the given id.
   *
   * @param id
   *    the inode id
   * @return
   *    the inode
   * @throws IOException
   */
  public INode findInode(final int id) throws IOException {
    LightWeightRequestHandler findHandler =
        new LightWeightRequestHandler(HDFSOperationType.GET_INODE) {
          @Override
          public Object performTask() throws IOException {
            INodeDataAccess<INode> dataAccess =
                (INodeDataAccess) HdfsStorageFactory
                    .getDataAccess(INodeDataAccess.class);
            return dataAccess.indexScanfindInodeById(id);
          }
        };
    return (INode) findHandler.handle();
  }

  /**
   * Get the path of a file with the given inode id.
   *
   * @param id
   *    the inode id of the file
   * @return
   *    the path
   * @throws IOException
   */
  public String getPath(int id) throws IOException {
    LinkedList<INode> resolvedInodes = new LinkedList<INode>();
    boolean resovled[] = new boolean[1];
    INodeUtil.findPathINodesById(id, resolvedInodes, resovled);

    if (resovled[0] == false) {
      throw new IOException(
          "Path could not be resolved for inode with id " + id);
    }

    return INodeUtil.constructPath(resolvedInodes);
  }

  /**
   * @see org.apache.hadoop.hdfs.protocol.ClientProtocol#getMissingBlockLocations
   */
  public LocatedBlocks getMissingBlockLocations(final String clientMachine,
      final String filePath)
      throws AccessControlException, FileNotFoundException,
      UnresolvedLinkException, IOException {

    LocatedBlocks blocks =
        getBlockLocations(clientMachine, filePath, 0, Long.MAX_VALUE);
    Iterator<LocatedBlock> iterator = blocks.getLocatedBlocks().iterator();
    while (iterator.hasNext()) {
      LocatedBlock b = iterator.next();
      if ((b.isCorrupt() ||
          (b.getLocations().length == 0 && b.getBlockSize() > 0)) == false) {
        iterator.remove();
      }
    }
    return blocks;
  }

  /**
   * Add and encoding status for a file.
   *
   * @param sourcePath
   *    the file path
   * @param policy
   *    the policy to be used
   * @throws IOException
   */
  public void addEncodingStatus(final String sourcePath,
      final EncodingPolicy policy, final EncodingStatus.Status status)
      throws IOException {
    new HopsTransactionalRequestHandler(HDFSOperationType.ADD_ENCODING_STATUS) {

      @Override
      public void acquireLock(TransactionLocks locks) throws IOException {
        LockFactory lf = LockFactory.getInstance();
        locks.add(lf.getINodeLock(nameNode, INodeLockType.WRITE,
            INodeResolveType.PATH, sourcePath));
        locks.add(lf.getEncodingStatusLock(LockType.WRITE, sourcePath));
      }

      @Override
      public Object performTask() throws IOException {
        FSPermissionChecker pc = getPermissionChecker();
        try {
          if (isPermissionEnabled) {
            checkPathAccess(pc, sourcePath, FsAction.WRITE);
          }
        } catch (AccessControlException e){
          logAuditEvent(false, "encodeFile", sourcePath);
          throw e;
        }
        INode target = getINode(sourcePath);
        EncodingStatus existing = EntityManager.find(
            EncodingStatus.Finder.ByInodeId, target.getId());
        if (existing != null) {
          throw new IOException("Attempting to request encoding for an" +
              "encoded file");
        }
        int inodeId = dir.getINode(sourcePath).getId();
        EncodingStatus encodingStatus = new EncodingStatus(inodeId, status,
            policy, System.currentTimeMillis());
        EntityManager.add(encodingStatus);
        return null;
      }
    }.handle();
  }
  
  /**
   * Remove the status of an erasure-coded file.
   *
   * @param encodingStatus
   *    the status of the file
   * @throws IOException
   */
  public void removeEncodingStatus(final EncodingStatus encodingStatus)
      throws IOException {
    // All referring inodes are already deleted. No more lock necessary.
    LightWeightRequestHandler removeHandler =
        new LightWeightRequestHandler(EncodingStatusOperationType.DELETE) {
          @Override
          public Object performTask() throws StorageException, IOException {
            BlockChecksumDataAccess blockChecksumDataAccess =
                (BlockChecksumDataAccess) HdfsStorageFactory
                    .getDataAccess(BlockChecksumDataAccess.class);
            EncodingStatusDataAccess encodingStatusDataAccess =
                (EncodingStatusDataAccess) HdfsStorageFactory
                    .getDataAccess(EncodingStatusDataAccess.class);
            blockChecksumDataAccess.deleteAll(encodingStatus.getInodeId());
            blockChecksumDataAccess
                .deleteAll(encodingStatus.getParityInodeId());
            encodingStatusDataAccess.delete(encodingStatus);
            return null;
          }
        };
    removeHandler.handle();
  }

  /**
   * Remove the status of an erasure-coded file.
   *
   * @param path
   *    the path of the file
   * @param encodingStatus
   *    the status of the file
   * @throws IOException
   */
  public void removeEncodingStatus(final String path,
      final EncodingStatus encodingStatus) throws IOException {
    new HopsTransactionalRequestHandler(
        HDFSOperationType.DELETE_ENCODING_STATUS) {

      @Override
      public void acquireLock(TransactionLocks locks) throws IOException {
        LockFactory lf = LockFactory.getInstance();
        locks.add(lf.getINodeLock(nameNode, INodeLockType.WRITE,
            INodeResolveType.PATH, path))
            .add(lf.getEncodingStatusLock(LockType.WRITE, path));
      }

      @Override
      public Object performTask() throws IOException {
        EntityManager.remove(encodingStatus);
        return null;
      }
    }.handle();
  }

  /**
   * @see org.apache.hadoop.hdfs.protocol.ClientProtocol#revokeEncoding
   */
  public void revokeEncoding(final String filePath, short replication)
      throws IOException {
    setReplication(filePath, replication);
    new HopsTransactionalRequestHandler(
        HDFSOperationType.REVOKE_ENCODING_STATUS) {

      @Override
      public void acquireLock(TransactionLocks locks) throws IOException {
        LockFactory lf = LockFactory.getInstance();
        locks.add(lf.getINodeLock(nameNode, INodeLockType.WRITE,
            INodeResolveType.PATH, filePath))
            .add(lf.getEncodingStatusLock(LockType.WRITE, filePath));
      }

      @Override
      public Object performTask() throws IOException {
        FSPermissionChecker pc = getPermissionChecker();
        try {
          if (isPermissionEnabled) {
            checkPathAccess(pc, filePath, FsAction.WRITE);
          }
        } catch (AccessControlException e){
          logAuditEvent(false, "revokeEncoding", filePath);
          throw e;
        }
        INode targetNode = getINode(filePath);
        EncodingStatus encodingStatus = EntityManager
            .find(EncodingStatus.Finder.ByInodeId, targetNode.getId());
        encodingStatus.setRevoked(true);
        EntityManager.update(encodingStatus);
        return null;
      }
    }.handle();
  }

  /**
   * Set the status of an erasure-coded file.
   *
   * @param sourceFile
   *    the file path
   * @param status
   *    the file status
   * @throws IOException
   */
  public void updateEncodingStatus(String sourceFile,
      EncodingStatus.Status status) throws IOException {
    updateEncodingStatus(sourceFile, status, null, null);
  }

  /**
   * Set the parity status of an erasure-coded file.
   *
   * @param sourceFile
   *    the file path
   * @param parityStatus
   *    the parity file status
   * @throws IOException
   */
  public void updateEncodingStatus(String sourceFile,
      EncodingStatus.ParityStatus parityStatus) throws IOException {
    updateEncodingStatus(sourceFile, null, parityStatus, null);
  }

  /**
   * Set the status of an erasure-coded file.
   *
   * @param sourceFile
   *    the file path
   * @param status
   *    the file status
   * @param parityFile
   *    the parity file name
   * @throws IOException
   */
  public void updateEncodingStatus(String sourceFile,
      EncodingStatus.Status status, String parityFile) throws IOException {
    updateEncodingStatus(sourceFile, status, null, parityFile);
  }

  /**
   * Set the status of an erasure-coded file and its parity file.
   *
   * @param sourceFile
   *    the file path
   * @param status
   *    the file status
   * @param parityStatus
   *    the parity status
   * @param parityFile
   *    the parity file name
   * @throws IOException
   */
  public void updateEncodingStatus(final String sourceFile,
      final EncodingStatus.Status status,
      final EncodingStatus.ParityStatus parityStatus, final String parityFile)
      throws IOException {
    new HopsTransactionalRequestHandler(
        HDFSOperationType.UPDATE_ENCODING_STATUS) {

      @Override
      public void acquireLock(TransactionLocks locks) throws IOException {
        LockFactory lf = LockFactory.getInstance();
        locks.add(lf.getINodeLock(nameNode, INodeLockType.WRITE,
            INodeResolveType.PATH, sourceFile))
            .add(lf.getEncodingStatusLock(LockType.WRITE, sourceFile));
      }

      @Override
      public Object performTask() throws StorageException, IOException {
        INode targetNode = getINode(sourceFile);
        EncodingStatus encodingStatus = EntityManager
            .find(EncodingStatus.Finder.ByInodeId, targetNode.getId());
        if (status != null) {
          encodingStatus.setStatus(status);
          encodingStatus.setStatusModificationTime(System.currentTimeMillis());
        }
        if (parityFile != null) {
          encodingStatus.setParityFileName(parityFile);
          // Should be updated together with the status so the modification time is already set
        }
        if (parityStatus != null) {
          encodingStatus.setParityStatus(parityStatus);
          encodingStatus.setStatusModificationTime(System.currentTimeMillis());
        }
        EntityManager.update(encodingStatus);
        return null;
      }
    }.handle();
  }

  public INode getINode(String path)
      throws UnresolvedLinkException, StorageException,
      TransactionContextException {
    INode[] inodes = dir.getExistingPathINodes(path);
    return inodes[inodes.length - 1];
  }

  public boolean isErasureCodingEnabled() {
    return erasureCodingEnabled;
  }

  /**
   * @see org.apache.hadoop.hdfs.protocol.ClientProtocol#addBlockChecksum
   */
  public void addBlockChecksum(final String src, final int blockIndex,
      final long checksum) throws IOException {
    new HopsTransactionalRequestHandler(HDFSOperationType.ADD_BLOCK_CHECKSUM) {
      @Override
      public void acquireLock(TransactionLocks locks) throws IOException {
        LockFactory lf = LockFactory.getInstance();
        locks.add(lf.getINodeLock(nameNode, INodeLockType.WRITE,
            INodeResolveType.PATH, src));
      }

      @Override
      public Object performTask() throws IOException {
        FSPermissionChecker pc = getPermissionChecker();
        try {
          if (isPermissionEnabled) {
            checkPathAccess(pc, src, FsAction.WRITE);
          }
        } catch (AccessControlException e){
          logAuditEvent(false, "addBlockChecksum", src);
          throw e;
        }
        int inodeId = dir.getINode(src).getId();
        BlockChecksum blockChecksum =
            new BlockChecksum(inodeId, blockIndex, checksum);
        EntityManager.add(blockChecksum);
        return null;
      }
    }.handle();
  }

  /**
   * @see org.apache.hadoop.hdfs.protocol.ClientProtocol#getBlockChecksum
   */
  public long getBlockChecksum(final String src, final int blockIndex)
      throws IOException {
    return (Long) new HopsTransactionalRequestHandler(
        HDFSOperationType.GET_BLOCK_CHECKSUM) {

      @Override
      public void acquireLock(TransactionLocks locks) throws IOException {
        LockFactory lf = LockFactory.getInstance();
        locks.add(
            lf.getINodeLock(nameNode, INodeLockType.READ, INodeResolveType.PATH,
                src)).add(lf.getBlockChecksumLock(src, blockIndex));
      }

      @Override
      public Object performTask() throws IOException {
        FSPermissionChecker pc = getPermissionChecker();
        try {
          if (isPermissionEnabled) {
            checkPathAccess(pc, src, FsAction.READ);
          }
        } catch (AccessControlException e){
          logAuditEvent(false, "getBlockChecksum", src);
          throw e;
        }
        INode node = dir.getINode(src);
        BlockChecksumDataAccess.KeyTuple key =
            new BlockChecksumDataAccess.KeyTuple(node.getId(), blockIndex);
        BlockChecksum checksum =
            EntityManager.find(BlockChecksum.Finder.ByKeyTuple, key);

        if (checksum == null) {
          throw new IOException("No checksum was found for " + key);
        }

        return checksum.getChecksum();
      }
    }.handle();
  }


  /**
   * @see org.apache.hadoop.hdfs.protocol.ClientProtocol#getRepairedBlockLocations
   */
  public LocatedBlock getRepairedBlockLocations(String clientMachine,
      String sourcePath, String parityPath, LocatedBlock block,
      boolean isParity) throws IOException {
    EncodingStatus status = getEncodingStatus(sourcePath);
    Codec codec = Codec.getCodec(status.getEncodingPolicy().getCodec());

    ArrayList<LocatedBlock> sourceLocations =
        new ArrayList(getBlockLocations(clientMachine, sourcePath, 0,
            Long.MAX_VALUE).getLocatedBlocks());
    Collections.sort(sourceLocations, LocatedBlock.blockIdComparator);
    ArrayList<LocatedBlock> parityLocations =
        new ArrayList(getBlockLocations(clientMachine, parityPath, 0,
            Long.MAX_VALUE).getLocatedBlocks());
    Collections.sort(parityLocations, LocatedBlock.blockIdComparator);

    HashSet<Node> excluded = new HashSet<Node>();
    int stripe =
        isParity ? getStripe(block, parityLocations, codec.getParityLength()) :
            getStripe(block, sourceLocations, codec.getStripeLength());

    // Exclude all nodes from the related source stripe
    int index = stripe * codec.getStripeLength();
    for (int i = index;
         i < sourceLocations.size() && i < index + codec.getStripeLength();
         i++) {
      DatanodeInfo[] nodes = sourceLocations.get(i).getLocations();
      for (DatanodeInfo node : nodes) {
        excluded.add(node);
      }
    }

    // Exclude all nodes from the related parity blocks
    index = stripe * codec.getParityLength();
    for (int i = index; i < parityLocations.size()
        && i < index + codec.getParityLength(); i++) {
      DatanodeInfo[] nodes = parityLocations.get(i).getLocations();
      for (DatanodeInfo node : nodes) {
        excluded.add(node);
      }
    }

<<<<<<< HEAD
    // We always want to store Erasure Coded files on RAID5 volumes, but can
    // fall back to DISK
    byte storagePolicyID = HdfsConstants.RAID5_STORAGE_POLICY_ID;
    BlockStoragePolicy policy = BlockStoragePolicySuite.getPolicy(storagePolicyID);
=======
    byte storagePolicyID = getINode(sourcePath).getLocalStoragePolicyID();
>>>>>>> fb22f536

    BlockPlacementPolicyDefault placementPolicy = (BlockPlacementPolicyDefault)
        getBlockManager().getBlockPlacementPolicy();
    List<DatanodeStorageInfo> chosenStorages = new LinkedList<DatanodeStorageInfo>();

    DatanodeStorageInfo[] descriptors = placementPolicy
        .chooseTarget(isParity ? parityPath : sourcePath,
            isParity ? 1 : status.getEncodingPolicy().getTargetReplication(),
            null, chosenStorages, false, excluded, block.getBlockSize(), policy);

    return new LocatedBlock(block.getBlock(), descriptors);
  }

  private int getStripe(LocatedBlock block,
      ArrayList<LocatedBlock> locatedBlocks, int length) {
    int i = 0;
    for (LocatedBlock b : locatedBlocks) {
      if (block.getBlock().getBlockId() == b.getBlock().getBlockId()) {
        break;
      }
      i++;
    }
    return i / length;
  }
  
  private PathInformation getPathExistingINodesFromDB(final String path,
          final boolean doCheckOwner, final FsAction ancestorAccess,
          final FsAction parentAccess, final FsAction access,
          final FsAction subAccess) throws IOException{
        HopsTransactionalRequestHandler handler =
        new HopsTransactionalRequestHandler(HDFSOperationType.SUBTREE_PATH_INFO) {
          @Override
          public void acquireLock(TransactionLocks locks) throws IOException {
            LockFactory lf = LockFactory.getInstance();
            locks.add(lf.getINodeLock(nameNode, INodeLockType.READ_COMMITTED,
                INodeResolveType.PATH, false, 
                path)).add(lf.getBlockLock()); // blk lock only if file
          }

          @Override
          public Object performTask() throws StorageException, IOException {
            FSPermissionChecker pc = getPermissionChecker();
            if (isPermissionEnabled && !pc.isSuperUser()) {
              pc.checkPermission(path, dir.getRootDir(), doCheckOwner,
                      ancestorAccess, parentAccess, access, subAccess);
            }
        
            byte[][] pathComponents = INode.getPathComponents(path);
            INode[] pathInodes = new INode[pathComponents.length];
            boolean isDir = false;
            INode.DirCounts srcCounts  = new INode.DirCounts();
            int numExistingComp = dir.getRootDir().
                    getExistingPathINodes(pathComponents, pathInodes, false);
            
            if(pathInodes[pathInodes.length - 1] != null){  // complete path resolved
              if(pathInodes[pathInodes.length - 1] instanceof INodeFile ){
                isDir = false;
                //do ns and ds counts for file only
                pathInodes[pathInodes.length - 1].spaceConsumedInTree(srcCounts); 
              }else{
                isDir =true;
              }
            }

            return new PathInformation(path, pathComponents, 
                    pathInodes,numExistingComp,isDir, 
                    srcCounts.getNsCount(), srcCounts.getDsCount());
          }
        };
    return (PathInformation)handler.handle(this);
  }
  
  private class PathInformation{
    private String path;
    private byte[][] pathComponents;
    private INode[] pathInodes;
    private boolean dir;
    private long nsCount;
    private long dsCount;
    private int numExistingComp;
    
    public PathInformation(String path, 
            byte[][] pathComponents, INode[] pathInodes, int numExistingComp, 
            boolean dir, long nsCount, long dsCount) {
      this.path = path;
      this.pathComponents = pathComponents;
      this.pathInodes = pathInodes;
      this.dir = dir;
      this.nsCount = nsCount;
      this.dsCount = dsCount;
      this.numExistingComp = numExistingComp;
    }

    public String getPath() {
      return path;
    }

    public byte[][] getPathComponents() {
      return pathComponents;
    }

    public INode[] getPathInodes() {
      return pathInodes;
    }

    public boolean isDir() {
      return dir;
    }

    public long getNsCount() {
      return nsCount;
    }

    public long getDsCount() {
      return dsCount;
    }

    public int getNumExistingComp() {
      return numExistingComp;
    }
  }
  
  public ExecutorService getExecutorService(){
    return subtreeOperationsExecutor;
  }
}
<|MERGE_RESOLUTION|>--- conflicted
+++ resolved
@@ -7423,14 +7423,13 @@
       }
     }
 
-<<<<<<< HEAD
     // We always want to store Erasure Coded files on RAID5 volumes, but can
     // fall back to DISK
-    byte storagePolicyID = HdfsConstants.RAID5_STORAGE_POLICY_ID;
+    // Always go for RAID 5 or do we just inherit it?
+//    byte storagePolicyID = HdfsConstants.RAID5_STORAGE_POLICY_ID;
+    byte storagePolicyID = getINode(sourcePath).getStoragePolicyID();
     BlockStoragePolicy policy = BlockStoragePolicySuite.getPolicy(storagePolicyID);
-=======
-    byte storagePolicyID = getINode(sourcePath).getLocalStoragePolicyID();
->>>>>>> fb22f536
+
 
     BlockPlacementPolicyDefault placementPolicy = (BlockPlacementPolicyDefault)
         getBlockManager().getBlockPlacementPolicy();
