--- conflicted
+++ resolved
@@ -544,13 +544,8 @@
       targets[i] = PBHelper.convert(locs.get(i));
     }
 
-<<<<<<< HEAD
     final StorageType[] storageTypes =
         convertStorageTypes(proto.getStorageTypesList(), locs.size());
-=======
-    final StorageType[] storageTypes = convertStorageTypes(
-        proto.getStorageTypesList(), locs.size());
->>>>>>> a3016607
 
     final int storageIDsCount = proto.getStorageIDsCount();
     final String[] storageIDs;
