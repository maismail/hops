/*
 * Licensed to the Apache Software Foundation (ASF) under one
 * or more contributor license agreements.  See the NOTICE file
 * distributed with this work for additional information
 * regarding copyright ownership.  The ASF licenses this file
 * to you under the Apache License, Version 2.0 (the
 * "License"); you may not use this file except in compliance
 * with the License.  You may obtain a copy of the License at
 *
 *     http://www.apache.org/licenses/LICENSE-2.0
 *
 * Unless required by applicable law or agreed to in writing, software
 * distributed under the License is distributed on an "AS IS" BASIS,
 * WITHOUT WARRANTIES OR CONDITIONS OF ANY KIND, either express or implied.
 * See the License for the specific language governing permissions and
 * limitations under the License.
 */

#include "org_apache_hadoop.h"

#ifdef UNIX
#include <dlfcn.h>
#include "config.h"
#endif // UNIX

#ifdef WINDOWS
#include "winutils.h"
#endif

#include <jni.h>

JNIEXPORT jboolean JNICALL Java_org_apache_hadoop_util_NativeCodeLoader_buildSupportsSnappy
  (JNIEnv *env, jclass clazz)
{
#ifdef HADOOP_SNAPPY_LIBRARY
  return JNI_TRUE;
#else
  return JNI_FALSE;
#endif
}

<<<<<<< HEAD
JNIEXPORT jboolean JNICALL Java_org_apache_hadoop_util_NativeCodeLoader_buildSupportsOpenssl
  (JNIEnv *env, jclass clazz)
{
#ifdef HADOOP_OPENSSL_LIBRARY
=======
JNIEXPORT jboolean JNICALL Java_org_apache_hadoop_util_NativeCodeLoader_buildSupportsIsal
  (JNIEnv *env, jclass clazz)
{
#ifdef HADOOP_ISAL_LIBRARY
>>>>>>> 21471bb1
  return JNI_TRUE;
#else
  return JNI_FALSE;
#endif
}

JNIEXPORT jstring JNICALL Java_org_apache_hadoop_util_NativeCodeLoader_getLibraryName
  (JNIEnv *env, jclass clazz)
{
#ifdef UNIX
  Dl_info dl_info;
  int ret = dladdr(
      Java_org_apache_hadoop_util_NativeCodeLoader_getLibraryName,
      &dl_info);
  return (*env)->NewStringUTF(env, ret==0 ? "Unavailable" : dl_info.dli_fname);
#endif

#ifdef WINDOWS
  LPWSTR filename = NULL;
  GetLibraryName(Java_org_apache_hadoop_util_NativeCodeLoader_getLibraryName,
    &filename);
  if (filename != NULL)
  {
    return (*env)->NewString(env, filename, (jsize) wcslen(filename));
  }
  else
  {
    return (*env)->NewStringUTF(env, "Unavailable");
  }
#endif
}<|MERGE_RESOLUTION|>--- conflicted
+++ resolved
@@ -39,17 +39,20 @@
 #endif
 }
 
-<<<<<<< HEAD
 JNIEXPORT jboolean JNICALL Java_org_apache_hadoop_util_NativeCodeLoader_buildSupportsOpenssl
   (JNIEnv *env, jclass clazz)
 {
 #ifdef HADOOP_OPENSSL_LIBRARY
-=======
+    return JNI_TRUE;
+#else
+  return JNI_FALSE;
+#endif
+}
+
 JNIEXPORT jboolean JNICALL Java_org_apache_hadoop_util_NativeCodeLoader_buildSupportsIsal
   (JNIEnv *env, jclass clazz)
 {
 #ifdef HADOOP_ISAL_LIBRARY
->>>>>>> 21471bb1
   return JNI_TRUE;
 #else
   return JNI_FALSE;
